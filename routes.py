--- conflicted
+++ resolved
@@ -519,8 +519,6 @@
                 "error",
             )
             return redirect(request.url)
-
-<<<<<<< HEAD
         try:
             start_idx = int(request.form.get("start_index", 0))
         except ValueError:
@@ -538,15 +536,12 @@
             flash("Invalid record range", "error")
             return redirect(request.url)
 
-=======
->>>>>>> 2a326eea
         new_filename = secure_filename(new_name)
         new_path = os.path.join(app.config["UPLOAD_FOLDER"], new_filename)
         if os.path.exists(new_path):
             flash("File already exists", "error")
             return redirect(request.url)
 
-<<<<<<< HEAD
         # Copy the original file first
         original_path = os.path.join(app.config["UPLOAD_FOLDER"], cdr_file.filename)
         shutil.copy2(original_path, new_path)
@@ -556,19 +551,12 @@
             CDRRecord.query.filter_by(file_id=cdr_file.id)
             .filter(CDRRecord.record_index >= start_idx)
             .filter(CDRRecord.record_index <= end_idx)
-=======
-
->>>>>>> 2a326eea
             .order_by(CDRRecord.record_index)
             .all()
         )
         records_data = []
-<<<<<<< HEAD
         for r in selected_records:
-=======
-
->>>>>>> 2a326eea
-            data = r.get_raw_data()
+           data = r.get_raw_data()
             if "calling_number" not in data:
                 data["calling_number"] = r.calling_number
             records_data.append(data)
@@ -585,12 +573,7 @@
         )
         db.session.add(new_file)
         db.session.commit()
-
-<<<<<<< HEAD
         for i, r in enumerate(selected_records):
-=======
-
->>>>>>> 2a326eea
             new_record = CDRRecord(
                 file_id=new_file.id,
                 record_index=i,
@@ -609,8 +592,6 @@
         return redirect(url_for("view_results", file_id=new_file.id))
 
     return render_template("save_as.html", cdr_file=cdr_file, ALLOWED_EXTENSIONS=ALLOWED_EXTENSIONS)
-<<<<<<< HEAD
-
 
 @app.route("/parse_next/<int:file_id>", methods=["POST"])
 def parse_next(file_id):
@@ -649,6 +630,4 @@
         )
     else:
         flash(f"Parsed {len(records)} additional records", "success")
-    return redirect(url_for("view_results", file_id=file_id))
-=======
->>>>>>> 2a326eea
+    return redirect(url_for("view_results", file_id=file_id))