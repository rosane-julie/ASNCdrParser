import os
import json
import logging
from datetime import datetime
from flask import (
    render_template,
    request,
    redirect,
    url_for,
    flash,
    jsonify,
    send_file,
    Response,
)
from werkzeug.utils import secure_filename
from app import app, db
from models import CDRFile, CDRRecord
from cdr_parser import CDRParser
import shutil
import tempfile
import csv
import io

ALLOWED_EXTENSIONS = {"dat", "cdr", "bin", "asn1", "ber", "der"}


def allowed_file(filename):
    return "." in filename and filename.rsplit(".", 1)[1].lower() in ALLOWED_EXTENSIONS


@app.route("/")
def index():
    # Get recent files
    recent_files = CDRFile.query.order_by(CDRFile.upload_time.desc()).limit(10).all()
    return render_template("index.html", recent_files=recent_files)


@app.route("/upload", methods=["GET", "POST"])
def upload_file():
    if request.method == "POST":
        # Check if file was uploaded
        if "file" not in request.files:
            flash("No file selected", "error")
            return redirect(request.url)

        file = request.files["file"]
        if file.filename == "":
            flash("No file selected", "error")
            return redirect(request.url)

        if file and allowed_file(file.filename):
            try:
                # Secure the filename
                original_filename = file.filename
                filename = secure_filename(file.filename)

                # Save the file
                filepath = os.path.join(app.config["UPLOAD_FOLDER"], filename)
                file.save(filepath)

                # Get file size
                file_size = os.path.getsize(filepath)

                # Create database record
                cdr_file = CDRFile(
                    filename=filename,
                    original_filename=original_filename,
                    file_size=file_size,
                )
                db.session.add(cdr_file)
                db.session.commit()

                # Parse the file
                parser = CDRParser()
                try:
                    records = parser.parse_file(filepath)

                    # Save parsed records to database
                    for i, record in enumerate(records):
                        cdr_record = CDRRecord(
                            file_id=cdr_file.id,
                            record_index=i,
                            record_type=record.get("record_type", "unknown"),
                            calling_number=record.get("calling_number"),
                            called_number=record.get("called_number"),
                            call_duration=record.get("call_duration"),
                            start_time=record.get("start_time"),
                            end_time=record.get("end_time"),
                        )
                        cdr_record.set_raw_data(record)
                        db.session.add(cdr_record)

                    cdr_file.records_count = len(records)
                    cdr_file.parse_status = "success"
                    cdr_file.parse_offset = os.path.getsize(filepath)
                    db.session.commit()

                    flash(
                        f"File uploaded and parsed successfully. {len(records)} records found.",
                        "success",
                    )
                    return redirect(url_for("view_results", file_id=cdr_file.id))

                except Exception as e:
                    logging.error(f"Error parsing file {filename}: {str(e)}")
                    cdr_file.parse_status = "error"
                    cdr_file.error_message = str(e)
                    db.session.commit()
                    flash(f"Error parsing file: {str(e)}", "error")
                    return redirect(url_for("view_results", file_id=cdr_file.id))

            except Exception as e:
                logging.error(f"Error uploading file: {str(e)}")
                flash(f"Error uploading file: {str(e)}", "error")
                return redirect(request.url)
        else:
            flash(
                "Invalid file type. Allowed types: " + ", ".join(ALLOWED_EXTENSIONS),
                "error",
            )
            return redirect(request.url)

    return render_template("upload.html")


@app.route("/results/<int:file_id>")
def view_results(file_id):
    cdr_file = CDRFile.query.get_or_404(file_id)

    # Get pagination parameters
    page = request.args.get("page", 1, type=int)
    per_page = 50

    # Get search parameters
    search_query = request.args.get("search", "")
    record_type_filter = request.args.get("record_type", "")

    # Build query with filters
    query = CDRRecord.query.filter_by(file_id=file_id)

    if search_query:
        query = query.filter(
            db.or_(
                CDRRecord.calling_number.contains(search_query),
                CDRRecord.called_number.contains(search_query),
            )
        )

    if record_type_filter:
        query = query.filter(CDRRecord.record_type == record_type_filter)

    # Get paginated results
    records = query.paginate(page=page, per_page=per_page, error_out=False)

    # Get unique record types for filter
    record_types = (
        db.session.query(CDRRecord.record_type)
        .filter_by(file_id=file_id)
        .distinct()
        .all()
    )
    record_types = [rt[0] for rt in record_types if rt[0]]

    return render_template(
        "results.html",
        cdr_file=cdr_file,
        records=records,
        record_types=record_types,
        search_query=search_query,
        record_type_filter=record_type_filter,
    )


@app.route("/export/<int:file_id>/<format>")
def export_data(file_id, format):
    cdr_file = CDRFile.query.get_or_404(file_id)
    records = CDRRecord.query.filter_by(file_id=file_id).all()

    if format == "json":
        # Export as JSON
        data = []
        for record in records:
            data.append(record.get_raw_data())

        response = Response(
            json.dumps(data, indent=2, default=str),
            mimetype="application/json",
            headers={
                "Content-Disposition": f"attachment; filename={cdr_file.original_filename}.json"
            },
        )
        return response

    elif format == "csv":
        # Export as CSV
        output = io.StringIO()
        writer = csv.writer(output)

        # Write header
        writer.writerow(
            [
                "Record Index",
                "Record Type",
                "Calling Number",
                "Called Number",
                "Call Duration (sec)",
                "Start Time",
                "End Time",
            ]
        )

        # Write data
        for record in records:
            writer.writerow(
                [
                    record.record_index,
                    record.record_type or "",
                    record.calling_number or "",
                    record.called_number or "",
                    record.call_duration or "",
                    record.start_time or "",
                    record.end_time or "",
                ]
            )

        output.seek(0)
        response = Response(
            output.getvalue(),
            mimetype="text/csv",
            headers={
                "Content-Disposition": f"attachment; filename={cdr_file.original_filename}.csv"
            },
        )
        return response

    else:
        flash("Invalid export format", "error")
        return redirect(url_for("view_results", file_id=file_id))


@app.route("/record/<int:record_id>")
def view_record_details(record_id):
    record = CDRRecord.query.get_or_404(record_id)
    raw_data = record.get_raw_data()

    return jsonify(
        {
            "success": True,
            "record": {
                "id": record.id,
                "record_type": record.record_type,
                "calling_number": record.calling_number,
                "called_number": record.called_number,
                "call_duration": record.call_duration,
                "start_time": str(record.start_time) if record.start_time else None,
                "end_time": str(record.end_time) if record.end_time else None,
                "raw_data": raw_data,
            },
        }
    )


@app.route("/edit/<int:record_id>")
def edit_record(record_id):
    record = CDRRecord.query.get_or_404(record_id)
    cdr_file = record.file
    return render_template("edit_record.html", record=record, cdr_file=cdr_file)


@app.route("/edit/<int:record_id>", methods=["POST"])
def update_record(record_id):
    record = CDRRecord.query.get_or_404(record_id)

    try:
        # Update basic fields
        record.record_type = request.form.get("record_type", "").strip()
        record.calling_number = request.form.get("calling_number", "").strip() or None
        record.called_number = request.form.get("called_number", "").strip() or None

        # Update duration
        duration_str = request.form.get("call_duration", "").strip()
        if duration_str:
            try:
                record.call_duration = int(duration_str)
            except ValueError:
                record.call_duration = None
        else:
            record.call_duration = None

        # Update timestamps
        start_time_str = request.form.get("start_time", "").strip()
        if start_time_str:
            try:
                record.start_time = datetime.strptime(
                    start_time_str, "%Y-%m-%d %H:%M:%S"
                )
            except ValueError:
                record.start_time = None
        else:
            record.start_time = None

        end_time_str = request.form.get("end_time", "").strip()
        if end_time_str:
            try:
                record.end_time = datetime.strptime(end_time_str, "%Y-%m-%d %H:%M:%S")
            except ValueError:
                record.end_time = None
        else:
            record.end_time = None

        # Update raw data if provided
        raw_data_str = request.form.get("raw_data", "").strip()
        if raw_data_str:
            try:
                raw_data = json.loads(raw_data_str)
                record.set_raw_data(raw_data)
            except json.JSONDecodeError:
                flash("Invalid JSON format in raw data field", "error")
                return redirect(url_for("edit_record", record_id=record_id))

        db.session.commit()

        # Persist edited numbers back to the uploaded file
        cdr_file = record.file
        filepath = os.path.join(app.config["UPLOAD_FOLDER"], cdr_file.filename)
        parser = CDRParser()
        all_records = (
            CDRRecord.query.filter_by(file_id=cdr_file.id)
            .order_by(CDRRecord.record_index)
            .all()
        )
        records_data = []
        for r in all_records:
            data = r.get_raw_data()
            if "calling_number" not in data:
                data["calling_number"] = r.calling_number
            records_data.append(data)

        parser.save_records_to_file(filepath, records_data)

        flash("Record updated successfully", "success")
        return redirect(url_for("view_results", file_id=record.file_id))

    except Exception as e:
        logging.error(f"Error updating record: {str(e)}")
        flash(f"Error updating record: {str(e)}", "error")
        return redirect(url_for("edit_record", record_id=record_id))


@app.route("/create_record/<int:file_id>")
def create_record_form(file_id):
    cdr_file = CDRFile.query.get_or_404(file_id)
    return render_template("create_record.html", cdr_file=cdr_file)


@app.route("/create_record/<int:file_id>", methods=["POST"])
def create_record(file_id):
    cdr_file = CDRFile.query.get_or_404(file_id)

    try:
        # Get the next record index
        max_index = (
            db.session.query(db.func.max(CDRRecord.record_index))
            .filter_by(file_id=file_id)
            .scalar()
        )
        next_index = (max_index or -1) + 1

        # Create new record
        record = CDRRecord(
            file_id=file_id,
            record_index=next_index,
            record_type=request.form.get("record_type", "").strip() or "manual",
            calling_number=request.form.get("calling_number", "").strip() or None,
            called_number=request.form.get("called_number", "").strip() or None,
        )

        # Set duration
        duration_str = request.form.get("call_duration", "").strip()
        if duration_str:
            try:
                record.call_duration = int(duration_str)
            except ValueError:
                pass

        # Set timestamps
        start_time_str = request.form.get("start_time", "").strip()
        if start_time_str:
            try:
                record.start_time = datetime.strptime(
                    start_time_str, "%Y-%m-%d %H:%M:%S"
                )
            except ValueError:
                pass

        end_time_str = request.form.get("end_time", "").strip()
        if end_time_str:
            try:
                record.end_time = datetime.strptime(end_time_str, "%Y-%m-%d %H:%M:%S")
            except ValueError:
                pass

        # Set raw data
        raw_data_str = request.form.get("raw_data", "").strip()
        if raw_data_str:
            try:
                raw_data = json.loads(raw_data_str)
                record.set_raw_data(raw_data)
            except json.JSONDecodeError:
                flash("Invalid JSON format in raw data field", "error")
                return redirect(url_for("create_record_form", file_id=file_id))

        db.session.add(record)

        # Update file record count
        cdr_file.records_count = CDRRecord.query.filter_by(file_id=file_id).count() + 1

        db.session.commit()

        # Persist new records back to the uploaded file
        filepath = os.path.join(app.config["UPLOAD_FOLDER"], cdr_file.filename)
        parser = CDRParser()
        all_records = (
            CDRRecord.query.filter_by(file_id=cdr_file.id)
            .order_by(CDRRecord.record_index)
            .all()
        )
        records_data = []
        for r in all_records:
            data = r.get_raw_data()
            if "calling_number" not in data:
                data["calling_number"] = r.calling_number
            records_data.append(data)
        parser.save_records_to_file(filepath, records_data)

        flash("Record created successfully", "success")
        return redirect(url_for("view_results", file_id=file_id))

    except Exception as e:
        logging.error(f"Error creating record: {str(e)}")
        flash(f"Error creating record: {str(e)}", "error")
        return redirect(url_for("create_record_form", file_id=file_id))


@app.route("/delete_record/<int:record_id>", methods=["POST"])
def delete_record(record_id):
    record = CDRRecord.query.get_or_404(record_id)
    file_id = record.file_id

    try:
        db.session.delete(record)

        # Update file record count
        cdr_file = CDRFile.query.get(file_id)
        cdr_file.records_count = CDRRecord.query.filter_by(file_id=file_id).count() - 1

        db.session.commit()

        # Persist deletion to the file
        cdr_file = CDRFile.query.get(file_id)
        filepath = os.path.join(app.config["UPLOAD_FOLDER"], cdr_file.filename)
        parser = CDRParser()
        all_records = (
            CDRRecord.query.filter_by(file_id=file_id)
            .order_by(CDRRecord.record_index)
            .all()
        )
        records_data = []
        for r in all_records:
            data = r.get_raw_data()
            if "calling_number" not in data:
                data["calling_number"] = r.calling_number
            records_data.append(data)
        parser.save_records_to_file(filepath, records_data)

        flash("Record deleted successfully", "success")
    except Exception as e:
        logging.error(f"Error deleting record: {str(e)}")
        flash(f"Error deleting record: {str(e)}", "error")

    return redirect(url_for("view_results", file_id=file_id))


@app.route("/delete/<int:file_id>", methods=["POST"])
def delete_file(file_id):
    cdr_file = CDRFile.query.get_or_404(file_id)

    try:
        # Delete the physical file
        filepath = os.path.join(app.config["UPLOAD_FOLDER"], cdr_file.filename)
        if os.path.exists(filepath):
            os.remove(filepath)

        # Delete from database (records will be deleted due to cascade)
        db.session.delete(cdr_file)
        db.session.commit()

        flash("File deleted successfully", "success")
    except Exception as e:
        logging.error(f"Error deleting file: {str(e)}")
        flash(f"Error deleting file: {str(e)}", "error")

    return redirect(url_for("index"))


@app.route("/save_as/<int:file_id>", methods=["GET", "POST"])
def save_as(file_id):
    """Save the parsed records to a new file and database entry."""
    cdr_file = CDRFile.query.get_or_404(file_id)

    if request.method == "POST":
        new_name = request.form.get("filename", "").strip()
        if not new_name:
            flash("Filename is required", "error")
            return redirect(request.url)

        if not allowed_file(new_name):
            flash(
                "Invalid file type. Allowed types: " + ", ".join(ALLOWED_EXTENSIONS),
                "error",
            )
            return redirect(request.url)
<<<<<<< HEAD

=======
>>>>>>> f4db92ce
        try:
            start_idx = int(request.form.get("start_index", 0))
        except ValueError:
            start_idx = 0
        try:
            end_idx = int(request.form.get("end_index", cdr_file.records_count - 1))
        except ValueError:
            end_idx = cdr_file.records_count - 1

        if start_idx < 0:
            start_idx = 0
        if end_idx >= cdr_file.records_count:
            end_idx = cdr_file.records_count - 1
        if end_idx < start_idx:
            flash("Invalid record range", "error")
            return redirect(request.url)

        new_filename = secure_filename(new_name)
        new_path = os.path.join(app.config["UPLOAD_FOLDER"], new_filename)
        if os.path.exists(new_path):
            flash("File already exists", "error")
            return redirect(request.url)

        # Copy the original file first
        original_path = os.path.join(app.config["UPLOAD_FOLDER"], cdr_file.filename)
        shutil.copy2(original_path, new_path)

        parser = CDRParser()
        selected_records = (
            CDRRecord.query.filter_by(file_id=cdr_file.id)
            .filter(CDRRecord.record_index >= start_idx)
            .filter(CDRRecord.record_index <= end_idx)
            .order_by(CDRRecord.record_index)
            .all()
        )
        records_data = []
        for r in selected_records:
            data = r.get_raw_data()
            if "calling_number" not in data:
                data["calling_number"] = r.calling_number
            records_data.append(data)

        parser.save_records_to_file(new_path, records_data)
        file_size = os.path.getsize(new_path)

        new_file = CDRFile(
            filename=new_filename,
            original_filename=new_filename,
            file_size=file_size,
            parse_status="success",
            records_count=len(records_data),
        )
        db.session.add(new_file)
        db.session.commit()
<<<<<<< HEAD

=======
>>>>>>> f4db92ce
        for i, r in enumerate(selected_records):
            new_record = CDRRecord(
                file_id=new_file.id,
                record_index=i,
                record_type=r.record_type,
                calling_number=r.calling_number,
                called_number=r.called_number,
                call_duration=r.call_duration,
                start_time=r.start_time,
                end_time=r.end_time,
            )
            new_record.set_raw_data(r.get_raw_data())
            db.session.add(new_record)

        db.session.commit()
        flash(f"File saved as {new_filename}", "success")
        return redirect(url_for("view_results", file_id=new_file.id))

    return render_template("save_as.html", cdr_file=cdr_file, ALLOWED_EXTENSIONS=ALLOWED_EXTENSIONS)

<<<<<<< HEAD

=======
>>>>>>> f4db92ce
@app.route("/parse_next/<int:file_id>", methods=["POST"])
def parse_next(file_id):
    """Parse the next 1000 records from the CDR file."""
    cdr_file = CDRFile.query.get_or_404(file_id)
    start_index = CDRRecord.query.filter_by(file_id=file_id).count()
    filepath = os.path.join(app.config["UPLOAD_FOLDER"], cdr_file.filename)

    parser = CDRParser()
<<<<<<< HEAD
    records, reached_end, new_offset = parser.parse_file_chunk(
        filepath,
        start_record=start_index,
        max_records=1000,
        offset=cdr_file.parse_offset,
    )
=======
    records, reached_end = parser.parse_file_chunk(filepath, start_record=start_index, max_records=1000)
>>>>>>> f4db92ce

    if not records:
        flash("No more records found", "info")
        return redirect(url_for("view_results", file_id=file_id))

    for i, record in enumerate(records):
        cdr_record = CDRRecord(
            file_id=file_id,
            record_index=start_index + i,
            record_type=record.get("record_type", "unknown"),
            calling_number=record.get("calling_number"),
            called_number=record.get("called_number"),
            call_duration=record.get("call_duration"),
            start_time=record.get("start_time"),
            end_time=record.get("end_time"),
        )
        cdr_record.set_raw_data(record)
        db.session.add(cdr_record)

    cdr_file.records_count = start_index + len(records)
<<<<<<< HEAD
    cdr_file.parse_offset = new_offset
=======
>>>>>>> f4db92ce
    db.session.commit()
    if reached_end:
        flash(
            f"Parsed {len(records)} records and reached end of file",
            "success",
        )
    else:
        flash(f"Parsed {len(records)} additional records", "success")
    return redirect(url_for("view_results", file_id=file_id))<|MERGE_RESOLUTION|>--- conflicted
+++ resolved
@@ -520,10 +520,7 @@
                 "error",
             )
             return redirect(request.url)
-<<<<<<< HEAD
-
-=======
->>>>>>> f4db92ce
+
         try:
             start_idx = int(request.form.get("start_index", 0))
         except ValueError:
@@ -578,10 +575,6 @@
         )
         db.session.add(new_file)
         db.session.commit()
-<<<<<<< HEAD
-
-=======
->>>>>>> f4db92ce
         for i, r in enumerate(selected_records):
             new_record = CDRRecord(
                 file_id=new_file.id,
@@ -602,10 +595,6 @@
 
     return render_template("save_as.html", cdr_file=cdr_file, ALLOWED_EXTENSIONS=ALLOWED_EXTENSIONS)
 
-<<<<<<< HEAD
-
-=======
->>>>>>> f4db92ce
 @app.route("/parse_next/<int:file_id>", methods=["POST"])
 def parse_next(file_id):
     """Parse the next 1000 records from the CDR file."""
@@ -614,16 +603,15 @@
     filepath = os.path.join(app.config["UPLOAD_FOLDER"], cdr_file.filename)
 
     parser = CDRParser()
-<<<<<<< HEAD
     records, reached_end, new_offset = parser.parse_file_chunk(
         filepath,
         start_record=start_index,
         max_records=1000,
         offset=cdr_file.parse_offset,
     )
-=======
+
     records, reached_end = parser.parse_file_chunk(filepath, start_record=start_index, max_records=1000)
->>>>>>> f4db92ce
+
 
     if not records:
         flash("No more records found", "info")
@@ -644,10 +632,7 @@
         db.session.add(cdr_record)
 
     cdr_file.records_count = start_index + len(records)
-<<<<<<< HEAD
     cdr_file.parse_offset = new_offset
-=======
->>>>>>> f4db92ce
     db.session.commit()
     if reached_end:
         flash(
