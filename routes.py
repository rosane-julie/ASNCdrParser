import os
import json
import logging
from datetime import datetime
from flask import (
    render_template,
    request,
    redirect,
    url_for,
    flash,
    jsonify,
    Response,
)
from werkzeug.utils import secure_filename
from app import app, db
from models import CDRFile, CDRRecord
from cdr_parser import CDRParser
import shutil
import csv
import io

ALLOWED_EXTENSIONS = {"dat", "cdr", "bin", "asn1", "ber", "der"}


def allowed_file(filename):
    return "." in filename and filename.rsplit(".", 1)[1].lower() in ALLOWED_EXTENSIONS


@app.route("/")
def index():
    # Get recent files
    recent_files = CDRFile.query.order_by(CDRFile.upload_time.desc()).limit(10).all()
    return render_template("index.html", recent_files=recent_files)


@app.route("/upload", methods=["GET", "POST"])
def upload_file():
    if request.method == "POST":
        # Check if file was uploaded
        if "file" not in request.files:
            flash("No file selected", "error")
            return redirect(request.url)

        file = request.files["file"]
        spec_file = request.files.get("spec_file")
        if file.filename == "":
            flash("No file selected", "error")
            return redirect(request.url)

        if file and allowed_file(file.filename):
            try:
                # Secure the filename
                original_filename = file.filename
                filename = secure_filename(file.filename)

                # Save the file
                filepath = os.path.join(app.config["UPLOAD_FOLDER"], filename)
                file.save(filepath)

                spec_path = None
                if spec_file and spec_file.filename:
                    spec_name = secure_filename(spec_file.filename)
                    spec_path = os.path.join(app.config["UPLOAD_FOLDER"], spec_name)
                    spec_file.save(spec_path)

                # Get file size
                file_size = os.path.getsize(filepath)

                # Create database record
                cdr_file = CDRFile(
                    filename=filename,
                    original_filename=original_filename,
                    file_size=file_size,
                    spec_path=spec_path,
                )
                db.session.add(cdr_file)
                db.session.commit()

                # Parse the first chunk of the file for faster feedback
                parser = CDRParser(spec_path=spec_path, top_type="CallDataRecord")
<<<<<<< HEAD
=======

>>>>>>> db47ec6d
                try:
                    records, reached_end, new_offset = parser.parse_file_chunk(
                        filepath,
                        max_records=100,
                    )

                    # Save parsed records to database
                    for i, record in enumerate(records):
                        cdr_record = CDRRecord(
                            file_id=cdr_file.id,
                            record_index=i,
                            record_type=record.get("record_type", "unknown"),
                            calling_number=record.get("calling_number"),
                            called_number=record.get("called_number"),
                            call_duration=record.get("call_duration"),
                            start_time=record.get("start_time"),
                            end_time=record.get("end_time"),
                        )
                        cdr_record.set_raw_data(record)
                        db.session.add(cdr_record)

                    cdr_file.records_count = len(records)
                    cdr_file.parse_status = "success"
                    cdr_file.parse_offset = new_offset
                    db.session.commit()

                    flash(
                        f"File uploaded. Parsed {len(records)} records.",
                        "success",
                    )
                    return redirect(url_for("view_results", file_id=cdr_file.id))

                except Exception as e:
                    logging.error(f"Error parsing file {filename}: {str(e)}")
                    cdr_file.parse_status = "error"
                    cdr_file.error_message = str(e)
                    db.session.commit()
                    flash(f"Error parsing file: {str(e)}", "error")
                    return redirect(url_for("view_results", file_id=cdr_file.id))

            except Exception as e:
                logging.error(f"Error uploading file: {str(e)}")
                flash(f"Error uploading file: {str(e)}", "error")
                return redirect(request.url)
        else:
            flash(
                "Invalid file type. Allowed types: " + ", ".join(ALLOWED_EXTENSIONS),
                "error",
            )
            return redirect(request.url)

    return render_template("upload.html")


@app.route("/results/<int:file_id>")
def view_results(file_id):
    cdr_file = CDRFile.query.get_or_404(file_id)

    # Get pagination parameters
    page = request.args.get("page", 1, type=int)
    per_page = 50

    # Get search parameters
    search_query = request.args.get("search", "")
    record_type_filter = request.args.get("record_type", "")

    # Build query with filters
    query = CDRRecord.query.filter_by(file_id=file_id)

    if search_query:
        query = query.filter(
            db.or_(
                CDRRecord.calling_number.contains(search_query),
                CDRRecord.called_number.contains(search_query),
            )
        )

    if record_type_filter:
        query = query.filter(CDRRecord.record_type == record_type_filter)

    # Get paginated results
    records = query.paginate(page=page, per_page=per_page, error_out=False)

    # Get unique record types for filter
    record_types = (
        db.session.query(CDRRecord.record_type)
        .filter_by(file_id=file_id)
        .distinct()
        .all()
    )
    record_types = [rt[0] for rt in record_types if rt[0]]

    return render_template(
        "results.html",
        cdr_file=cdr_file,
        records=records,
        record_types=record_types,
        search_query=search_query,
        record_type_filter=record_type_filter,
    )


@app.route("/export/<int:file_id>/<format>")
def export_data(file_id, format):
    cdr_file = CDRFile.query.get_or_404(file_id)
    records = CDRRecord.query.filter_by(file_id=file_id).all()

    if format == "json":
        # Export as JSON
        data = []
        for record in records:
            data.append(record.get_raw_data())

        response = Response(
            json.dumps(data, indent=2, default=str),
            mimetype="application/json",
            headers={
                "Content-Disposition": f"attachment; filename={cdr_file.original_filename}.json"
            },
        )
        return response

    elif format == "csv":
        # Export as CSV
        output = io.StringIO()
        writer = csv.writer(output)

        # Write header
        writer.writerow(
            [
                "Record Index",
                "Record Type",
                "Calling Number",
                "Called Number",
                "Call Duration (sec)",
                "Start Time",
                "End Time",
            ]
        )

        # Write data
        for record in records:
            writer.writerow(
                [
                    record.record_index,
                    record.record_type or "",
                    record.calling_number or "",
                    record.called_number or "",
                    record.call_duration or "",
                    record.start_time or "",
                    record.end_time or "",
                ]
            )

        output.seek(0)
        response = Response(
            output.getvalue(),
            mimetype="text/csv",
            headers={
                "Content-Disposition": f"attachment; filename={cdr_file.original_filename}.csv"
            },
        )
        return response

    else:
        flash("Invalid export format", "error")
        return redirect(url_for("view_results", file_id=file_id))


@app.route("/record/<int:record_id>")
def view_record_details(record_id):
    record = CDRRecord.query.get_or_404(record_id)
    raw_data = record.get_raw_data()

    return jsonify(
        {
            "success": True,
            "record": {
                "id": record.id,
                "record_type": record.record_type,
                "calling_number": record.calling_number,
                "called_number": record.called_number,
                "call_duration": record.call_duration,
                "start_time": str(record.start_time) if record.start_time else None,
                "end_time": str(record.end_time) if record.end_time else None,
                "raw_data": raw_data,
            },
        }
    )


@app.route("/edit/<int:record_id>")
def edit_record(record_id):
    record = CDRRecord.query.get_or_404(record_id)
    cdr_file = record.file
    return render_template("edit_record.html", record=record, cdr_file=cdr_file)


@app.route("/edit/<int:record_id>", methods=["POST"])
def update_record(record_id):
    record = CDRRecord.query.get_or_404(record_id)

    try:
        # Update basic fields
        record.record_type = request.form.get("record_type", "").strip()
        record.calling_number = request.form.get("calling_number", "").strip() or None
        record.called_number = request.form.get("called_number", "").strip() or None

        # Update duration
        duration_str = request.form.get("call_duration", "").strip()
        if duration_str:
            try:
                record.call_duration = int(duration_str)
            except ValueError:
                record.call_duration = None
        else:
            record.call_duration = None

        # Update timestamps
        start_time_str = request.form.get("start_time", "").strip()
        if start_time_str:
            try:
                record.start_time = datetime.strptime(
                    start_time_str, "%Y-%m-%d %H:%M:%S"
                )
            except ValueError:
                record.start_time = None
        else:
            record.start_time = None

        end_time_str = request.form.get("end_time", "").strip()
        if end_time_str:
            try:
                record.end_time = datetime.strptime(end_time_str, "%Y-%m-%d %H:%M:%S")
            except ValueError:
                record.end_time = None
        else:
            record.end_time = None

        # Update raw data if provided
        raw_data_str = request.form.get("raw_data", "").strip()
        if raw_data_str:
            try:
                raw_data = json.loads(raw_data_str)
                record.set_raw_data(raw_data)
            except json.JSONDecodeError:
                flash("Invalid JSON format in raw data field", "error")
                return redirect(url_for("edit_record", record_id=record_id))

        db.session.commit()

        # Persist edited numbers back to the uploaded file
        cdr_file = record.file
        filepath = os.path.join(app.config["UPLOAD_FOLDER"], cdr_file.filename)
        parser = CDRParser(spec_path=cdr_file.spec_path, top_type="CallDataRecord")
        all_records = (
            CDRRecord.query.filter_by(file_id=cdr_file.id)
            .order_by(CDRRecord.record_index)
            .all()
        )
        records_data = []
        for r in all_records:
            data = r.get_raw_data()
            if "calling_number" not in data:
                data["calling_number"] = r.calling_number
            records_data.append(data)

        parser.save_records_to_file(filepath, records_data)

        flash("Record updated successfully", "success")
        return redirect(url_for("view_results", file_id=record.file_id))

    except Exception as e:
        logging.error(f"Error updating record: {str(e)}")
        flash(f"Error updating record: {str(e)}", "error")
        return redirect(url_for("edit_record", record_id=record_id))


@app.route("/create_record/<int:file_id>")
def create_record_form(file_id):
    cdr_file = CDRFile.query.get_or_404(file_id)
    return render_template("create_record.html", cdr_file=cdr_file)


@app.route("/create_record/<int:file_id>", methods=["POST"])
def create_record(file_id):
    cdr_file = CDRFile.query.get_or_404(file_id)

    try:
        # Get the next record index
        max_index = (
            db.session.query(db.func.max(CDRRecord.record_index))
            .filter_by(file_id=file_id)
            .scalar()
        )
        next_index = (max_index or -1) + 1

        # Create new record
        record = CDRRecord(
            file_id=file_id,
            record_index=next_index,
            record_type=request.form.get("record_type", "").strip() or "manual",
            calling_number=request.form.get("calling_number", "").strip() or None,
            called_number=request.form.get("called_number", "").strip() or None,
        )

        # Set duration
        duration_str = request.form.get("call_duration", "").strip()
        if duration_str:
            try:
                record.call_duration = int(duration_str)
            except ValueError:
                pass

        # Set timestamps
        start_time_str = request.form.get("start_time", "").strip()
        if start_time_str:
            try:
                record.start_time = datetime.strptime(
                    start_time_str, "%Y-%m-%d %H:%M:%S"
                )
            except ValueError:
                pass

        end_time_str = request.form.get("end_time", "").strip()
        if end_time_str:
            try:
                record.end_time = datetime.strptime(end_time_str, "%Y-%m-%d %H:%M:%S")
            except ValueError:
                pass

        # Set raw data
        raw_data_str = request.form.get("raw_data", "").strip()
        if raw_data_str:
            try:
                raw_data = json.loads(raw_data_str)
                record.set_raw_data(raw_data)
            except json.JSONDecodeError:
                flash("Invalid JSON format in raw data field", "error")
                return redirect(url_for("create_record_form", file_id=file_id))

        db.session.add(record)

        # Update file record count
        cdr_file.records_count = CDRRecord.query.filter_by(file_id=file_id).count() + 1

        db.session.commit()

        # Persist new records back to the uploaded file
        filepath = os.path.join(app.config["UPLOAD_FOLDER"], cdr_file.filename)
        parser = CDRParser(spec_path=cdr_file.spec_path, top_type="CallDataRecord")
        all_records = (
            CDRRecord.query.filter_by(file_id=cdr_file.id)
            .order_by(CDRRecord.record_index)
            .all()
        )
        records_data = []
        for r in all_records:
            data = r.get_raw_data()
            if "calling_number" not in data:
                data["calling_number"] = r.calling_number
            records_data.append(data)
        parser.save_records_to_file(filepath, records_data)

        flash("Record created successfully", "success")
        return redirect(url_for("view_results", file_id=file_id))

    except Exception as e:
        logging.error(f"Error creating record: {str(e)}")
        flash(f"Error creating record: {str(e)}", "error")
        return redirect(url_for("create_record_form", file_id=file_id))


@app.route("/delete_record/<int:record_id>", methods=["POST"])
def delete_record(record_id):
    record = CDRRecord.query.get_or_404(record_id)
    file_id = record.file_id

    try:
        db.session.delete(record)

        # Update file record count
        cdr_file = CDRFile.query.get(file_id)
        cdr_file.records_count = CDRRecord.query.filter_by(file_id=file_id).count() - 1

        db.session.commit()

        # Persist deletion to the file
        cdr_file = CDRFile.query.get(file_id)
        filepath = os.path.join(app.config["UPLOAD_FOLDER"], cdr_file.filename)
        parser = CDRParser(spec_path=cdr_file.spec_path, top_type="CallDataRecord")
        all_records = (
            CDRRecord.query.filter_by(file_id=file_id)
            .order_by(CDRRecord.record_index)
            .all()
        )
        records_data = []
        for r in all_records:
            data = r.get_raw_data()
            if "calling_number" not in data:
                data["calling_number"] = r.calling_number
            records_data.append(data)
        parser.save_records_to_file(filepath, records_data)

        flash("Record deleted successfully", "success")
    except Exception as e:
        logging.error(f"Error deleting record: {str(e)}")
        flash(f"Error deleting record: {str(e)}", "error")

    return redirect(url_for("view_results", file_id=file_id))


@app.route("/delete/<int:file_id>", methods=["POST"])
def delete_file(file_id):
    cdr_file = CDRFile.query.get_or_404(file_id)

    try:
        # Delete the physical file
        filepath = os.path.join(app.config["UPLOAD_FOLDER"], cdr_file.filename)
        if os.path.exists(filepath):
            os.remove(filepath)

        # Delete from database (records will be deleted due to cascade)
        db.session.delete(cdr_file)
        db.session.commit()

        flash("File deleted successfully", "success")
    except Exception as e:
        logging.error(f"Error deleting file: {str(e)}")
        flash(f"Error deleting file: {str(e)}", "error")

    return redirect(url_for("index"))


@app.route("/save_as/<int:file_id>", methods=["GET", "POST"])
def save_as(file_id):
    """Save the parsed records to a new file and database entry."""
    cdr_file = CDRFile.query.get_or_404(file_id)

    if request.method == "POST":
        new_name = request.form.get("filename", "").strip()
        if not new_name:
            flash("Filename is required", "error")
            return redirect(request.url)

        if not allowed_file(new_name):
            flash(
                "Invalid file type. Allowed types: " + ", ".join(ALLOWED_EXTENSIONS),
                "error",
            )
            return redirect(request.url)

        try:
            start_idx = int(request.form.get("start_index", 0))
        except ValueError:
            start_idx = 0
        try:
            end_idx = int(request.form.get("end_index", cdr_file.records_count - 1))
        except ValueError:
            end_idx = cdr_file.records_count - 1

        if start_idx < 0:
            start_idx = 0
        if end_idx >= cdr_file.records_count:
            end_idx = cdr_file.records_count - 1
        if end_idx < start_idx:
            flash("Invalid record range", "error")
            return redirect(request.url)

        new_filename = secure_filename(new_name)
        new_path = os.path.join(app.config["UPLOAD_FOLDER"], new_filename)
        if os.path.exists(new_path):
            flash("File already exists", "error")
            return redirect(request.url)

        # Copy the original file first
        original_path = os.path.join(app.config["UPLOAD_FOLDER"], cdr_file.filename)
        shutil.copy2(original_path, new_path)

<<<<<<< HEAD
        parser = CDRParser(spec_path=cdr_file.spec_path, top_type="CallDataRecord")
=======
       parser = CDRParser(spec_path=cdr_file.spec_path, top_type="CallDataRecord")
>>>>>>> db47ec6d
        selected_records = (
            CDRRecord.query.filter_by(file_id=cdr_file.id)
            .filter(CDRRecord.record_index >= start_idx)
            .filter(CDRRecord.record_index <= end_idx)
            .order_by(CDRRecord.record_index)
            .all()
        )
        records_data = []
        for r in selected_records:
            data = r.get_raw_data()
            if "calling_number" not in data:
                data["calling_number"] = r.calling_number
            records_data.append(data)

        parser.save_records_to_file(new_path, records_data)
        file_size = os.path.getsize(new_path)

        new_file = CDRFile(
            filename=new_filename,
            original_filename=new_filename,
            file_size=file_size,
            parse_status="success",
            records_count=len(records_data),
            spec_path=cdr_file.spec_path,
        )
        db.session.add(new_file)
        db.session.commit()

        for i, r in enumerate(selected_records):
            new_record = CDRRecord(
                file_id=new_file.id,
                record_index=i,
                record_type=r.record_type,
                calling_number=r.calling_number,
                called_number=r.called_number,
                call_duration=r.call_duration,
                start_time=r.start_time,
                end_time=r.end_time,
            )
            new_record.set_raw_data(r.get_raw_data())
            db.session.add(new_record)

        db.session.commit()
        flash(f"File saved as {new_filename}", "success")
        return redirect(url_for("view_results", file_id=new_file.id))

    return render_template("save_as.html", cdr_file=cdr_file, ALLOWED_EXTENSIONS=ALLOWED_EXTENSIONS)
<<<<<<< HEAD


=======
@app.route("/parse_next/<int:file_id>", methods=["POST"])
def parse_next(file_id):
    """Parse the next 100 records from the CDR file."""
>>>>>>> db47ec6d
@app.route("/parse_next/<int:file_id>", methods=["POST"])
def parse_next(file_id):
    """Parse the next 100 records from the CDR file."""
    cdr_file = CDRFile.query.get_or_404(file_id)
    start_index = CDRRecord.query.filter_by(file_id=file_id).count()
    filepath = os.path.join(app.config["UPLOAD_FOLDER"], cdr_file.filename)
<<<<<<< HEAD

=======
>>>>>>> db47ec6d
    parser = CDRParser(spec_path=cdr_file.spec_path, top_type="CallDataRecord")
    records, reached_end, new_offset = parser.parse_file_chunk(
        filepath,
        start_record=start_index,
        max_records=100,
        offset=cdr_file.parse_offset,
    )

    if not records:
        flash("No more records found", "info")
        return redirect(url_for("view_results", file_id=file_id))

    for i, record in enumerate(records):
        cdr_record = CDRRecord(
            file_id=file_id,
            record_index=start_index + i,
            record_type=record.get("record_type", "unknown"),
            calling_number=record.get("calling_number"),
            called_number=record.get("called_number"),
            call_duration=record.get("call_duration"),
            start_time=record.get("start_time"),
            end_time=record.get("end_time"),
        )
        cdr_record.set_raw_data(record)
        db.session.add(cdr_record)

    cdr_file.records_count = start_index + len(records)
    cdr_file.parse_offset = new_offset
    db.session.commit()
    if reached_end:
        flash(
            f"Parsed {len(records)} records and reached end of file",
            "success",
        )
    else:
        flash(f"Parsed {len(records)} additional records", "success")
    return redirect(url_for("view_results", file_id=file_id))<|MERGE_RESOLUTION|>--- conflicted
+++ resolved
@@ -78,10 +78,6 @@
 
                 # Parse the first chunk of the file for faster feedback
                 parser = CDRParser(spec_path=spec_path, top_type="CallDataRecord")
-<<<<<<< HEAD
-=======
-
->>>>>>> db47ec6d
                 try:
                     records, reached_end, new_offset = parser.parse_file_chunk(
                         filepath,
@@ -561,11 +557,9 @@
         original_path = os.path.join(app.config["UPLOAD_FOLDER"], cdr_file.filename)
         shutil.copy2(original_path, new_path)
 
-<<<<<<< HEAD
+
         parser = CDRParser(spec_path=cdr_file.spec_path, top_type="CallDataRecord")
-=======
-       parser = CDRParser(spec_path=cdr_file.spec_path, top_type="CallDataRecord")
->>>>>>> db47ec6d
+
         selected_records = (
             CDRRecord.query.filter_by(file_id=cdr_file.id)
             .filter(CDRRecord.record_index >= start_idx)
@@ -613,24 +607,15 @@
         return redirect(url_for("view_results", file_id=new_file.id))
 
     return render_template("save_as.html", cdr_file=cdr_file, ALLOWED_EXTENSIONS=ALLOWED_EXTENSIONS)
-<<<<<<< HEAD
-
-
-=======
-@app.route("/parse_next/<int:file_id>", methods=["POST"])
-def parse_next(file_id):
-    """Parse the next 100 records from the CDR file."""
->>>>>>> db47ec6d
+
+
 @app.route("/parse_next/<int:file_id>", methods=["POST"])
 def parse_next(file_id):
     """Parse the next 100 records from the CDR file."""
     cdr_file = CDRFile.query.get_or_404(file_id)
     start_index = CDRRecord.query.filter_by(file_id=file_id).count()
     filepath = os.path.join(app.config["UPLOAD_FOLDER"], cdr_file.filename)
-<<<<<<< HEAD
-
-=======
->>>>>>> db47ec6d
+
     parser = CDRParser(spec_path=cdr_file.spec_path, top_type="CallDataRecord")
     records, reached_end, new_offset = parser.parse_file_chunk(
         filepath,
