import os
import json
import logging
from datetime import datetime
from flask import (
    render_template,
    request,
    redirect,
    url_for,
    flash,
    jsonify,
    send_file,
    Response,
)
from werkzeug.utils import secure_filename
from app import app, db
from models import CDRFile, CDRRecord
from cdr_parser import CDRParser
import shutil
import tempfile
import csv
import io

ALLOWED_EXTENSIONS = {"dat", "cdr", "bin", "asn1", "ber", "der"}


def allowed_file(filename):
    return "." in filename and filename.rsplit(".", 1)[1].lower() in ALLOWED_EXTENSIONS


@app.route("/")
def index():
    # Get recent files
    recent_files = CDRFile.query.order_by(CDRFile.upload_time.desc()).limit(10).all()
    return render_template("index.html", recent_files=recent_files)


@app.route("/upload", methods=["GET", "POST"])
def upload_file():
    if request.method == "POST":
        # Check if file was uploaded
        if "file" not in request.files:
            flash("No file selected", "error")
            return redirect(request.url)

        file = request.files["file"]
        if file.filename == "":
            flash("No file selected", "error")
            return redirect(request.url)

        if file and allowed_file(file.filename):
            try:
                # Secure the filename
                original_filename = file.filename
                filename = secure_filename(file.filename)

                # Save the file
                filepath = os.path.join(app.config["UPLOAD_FOLDER"], filename)
                file.save(filepath)

                # Get file size
                file_size = os.path.getsize(filepath)

                # Create database record
                cdr_file = CDRFile(
                    filename=filename,
                    original_filename=original_filename,
                    file_size=file_size,
                )
                db.session.add(cdr_file)
                db.session.commit()

                # Parse the file
                parser = CDRParser()
                try:
                    records = parser.parse_file(filepath)

                    # Save parsed records to database
                    for i, record in enumerate(records):
                        cdr_record = CDRRecord(
                            file_id=cdr_file.id,
                            record_index=i,
                            record_type=record.get("record_type", "unknown"),
                            calling_number=record.get("calling_number"),
                            called_number=record.get("called_number"),
                            call_duration=record.get("call_duration"),
                            start_time=record.get("start_time"),
                            end_time=record.get("end_time"),
                        )
                        cdr_record.set_raw_data(record)
                        db.session.add(cdr_record)

                    cdr_file.records_count = len(records)
                    cdr_file.parse_status = "success"
                    db.session.commit()

                    flash(
                        f"File uploaded and parsed successfully. {len(records)} records found.",
                        "success",
                    )
                    return redirect(url_for("view_results", file_id=cdr_file.id))

                except Exception as e:
                    logging.error(f"Error parsing file {filename}: {str(e)}")
                    cdr_file.parse_status = "error"
                    cdr_file.error_message = str(e)
                    db.session.commit()
                    flash(f"Error parsing file: {str(e)}", "error")
                    return redirect(url_for("view_results", file_id=cdr_file.id))

            except Exception as e:
                logging.error(f"Error uploading file: {str(e)}")
                flash(f"Error uploading file: {str(e)}", "error")
                return redirect(request.url)
        else:
            flash(
                "Invalid file type. Allowed types: " + ", ".join(ALLOWED_EXTENSIONS),
                "error",
            )
            return redirect(request.url)

    return render_template("upload.html")


@app.route("/results/<int:file_id>")
def view_results(file_id):
    cdr_file = CDRFile.query.get_or_404(file_id)

    # Get pagination parameters
    page = request.args.get("page", 1, type=int)
    per_page = 50

    # Get search parameters
    search_query = request.args.get("search", "")
    record_type_filter = request.args.get("record_type", "")

    # Build query with filters
    query = CDRRecord.query.filter_by(file_id=file_id)

    if search_query:
        query = query.filter(
            db.or_(
                CDRRecord.calling_number.contains(search_query),
                CDRRecord.called_number.contains(search_query),
            )
        )

    if record_type_filter:
        query = query.filter(CDRRecord.record_type == record_type_filter)

    # Get paginated results
    records = query.paginate(page=page, per_page=per_page, error_out=False)

    # Get unique record types for filter
    record_types = (
        db.session.query(CDRRecord.record_type)
        .filter_by(file_id=file_id)
        .distinct()
        .all()
    )
    record_types = [rt[0] for rt in record_types if rt[0]]

    return render_template(
        "results.html",
        cdr_file=cdr_file,
        records=records,
        record_types=record_types,
        search_query=search_query,
        record_type_filter=record_type_filter,
    )


@app.route("/export/<int:file_id>/<format>")
def export_data(file_id, format):
    cdr_file = CDRFile.query.get_or_404(file_id)
    records = CDRRecord.query.filter_by(file_id=file_id).all()

    if format == "json":
        # Export as JSON
        data = []
        for record in records:
            data.append(record.get_raw_data())

        response = Response(
            json.dumps(data, indent=2, default=str),
            mimetype="application/json",
            headers={
                "Content-Disposition": f"attachment; filename={cdr_file.original_filename}.json"
            },
        )
        return response

    elif format == "csv":
        # Export as CSV
        output = io.StringIO()
        writer = csv.writer(output)

        # Write header
        writer.writerow(
            [
                "Record Index",
                "Record Type",
                "Calling Number",
                "Called Number",
                "Call Duration (sec)",
                "Start Time",
                "End Time",
            ]
        )

        # Write data
        for record in records:
            writer.writerow(
                [
                    record.record_index,
                    record.record_type or "",
                    record.calling_number or "",
                    record.called_number or "",
                    record.call_duration or "",
                    record.start_time or "",
                    record.end_time or "",
                ]
            )

        output.seek(0)
        response = Response(
            output.getvalue(),
            mimetype="text/csv",
            headers={
                "Content-Disposition": f"attachment; filename={cdr_file.original_filename}.csv"
            },
        )
        return response

    else:
        flash("Invalid export format", "error")
        return redirect(url_for("view_results", file_id=file_id))


@app.route("/record/<int:record_id>")
def view_record_details(record_id):
    record = CDRRecord.query.get_or_404(record_id)
    raw_data = record.get_raw_data()

    return jsonify(
        {
            "success": True,
            "record": {
                "id": record.id,
                "record_type": record.record_type,
                "calling_number": record.calling_number,
                "called_number": record.called_number,
                "call_duration": record.call_duration,
                "start_time": str(record.start_time) if record.start_time else None,
                "end_time": str(record.end_time) if record.end_time else None,
                "raw_data": raw_data,
            },
        }
    )


@app.route("/edit/<int:record_id>")
def edit_record(record_id):
    record = CDRRecord.query.get_or_404(record_id)
    cdr_file = record.file
    return render_template("edit_record.html", record=record, cdr_file=cdr_file)


@app.route("/edit/<int:record_id>", methods=["POST"])
def update_record(record_id):
    record = CDRRecord.query.get_or_404(record_id)

    try:
        # Update basic fields
        record.record_type = request.form.get("record_type", "").strip()
        record.calling_number = request.form.get("calling_number", "").strip() or None
        record.called_number = request.form.get("called_number", "").strip() or None

        # Update duration
        duration_str = request.form.get("call_duration", "").strip()
        if duration_str:
            try:
                record.call_duration = int(duration_str)
            except ValueError:
                record.call_duration = None
        else:
            record.call_duration = None

        # Update timestamps
        start_time_str = request.form.get("start_time", "").strip()
        if start_time_str:
            try:
                record.start_time = datetime.strptime(
                    start_time_str, "%Y-%m-%d %H:%M:%S"
                )
            except ValueError:
                record.start_time = None
        else:
            record.start_time = None

        end_time_str = request.form.get("end_time", "").strip()
        if end_time_str:
            try:
                record.end_time = datetime.strptime(end_time_str, "%Y-%m-%d %H:%M:%S")
            except ValueError:
                record.end_time = None
        else:
            record.end_time = None

        # Update raw data if provided
        raw_data_str = request.form.get("raw_data", "").strip()
        if raw_data_str:
            try:
                raw_data = json.loads(raw_data_str)
                record.set_raw_data(raw_data)
            except json.JSONDecodeError:
                flash("Invalid JSON format in raw data field", "error")
                return redirect(url_for("edit_record", record_id=record_id))

        db.session.commit()

        # Persist edited numbers back to the uploaded file
        cdr_file = record.file
        filepath = os.path.join(app.config["UPLOAD_FOLDER"], cdr_file.filename)
        parser = CDRParser()
        all_records = (
            CDRRecord.query.filter_by(file_id=cdr_file.id)
            .order_by(CDRRecord.record_index)
            .all()
        )
        records_data = []
        for r in all_records:
            data = r.get_raw_data()
            if "calling_number" not in data:
                data["calling_number"] = r.calling_number
            records_data.append(data)

        parser.save_records_to_file(filepath, records_data)

        flash("Record updated successfully", "success")
        return redirect(url_for("view_results", file_id=record.file_id))

    except Exception as e:
        logging.error(f"Error updating record: {str(e)}")
        flash(f"Error updating record: {str(e)}", "error")
        return redirect(url_for("edit_record", record_id=record_id))


@app.route("/create_record/<int:file_id>")
def create_record_form(file_id):
    cdr_file = CDRFile.query.get_or_404(file_id)
    return render_template("create_record.html", cdr_file=cdr_file)


@app.route("/create_record/<int:file_id>", methods=["POST"])
def create_record(file_id):
    cdr_file = CDRFile.query.get_or_404(file_id)

    try:
        # Get the next record index
        max_index = (
            db.session.query(db.func.max(CDRRecord.record_index))
            .filter_by(file_id=file_id)
            .scalar()
        )
        next_index = (max_index or -1) + 1

        # Create new record
        record = CDRRecord(
            file_id=file_id,
            record_index=next_index,
            record_type=request.form.get("record_type", "").strip() or "manual",
            calling_number=request.form.get("calling_number", "").strip() or None,
            called_number=request.form.get("called_number", "").strip() or None,
        )

        # Set duration
        duration_str = request.form.get("call_duration", "").strip()
        if duration_str:
            try:
                record.call_duration = int(duration_str)
            except ValueError:
                pass

        # Set timestamps
        start_time_str = request.form.get("start_time", "").strip()
        if start_time_str:
            try:
                record.start_time = datetime.strptime(
                    start_time_str, "%Y-%m-%d %H:%M:%S"
                )
            except ValueError:
                pass

        end_time_str = request.form.get("end_time", "").strip()
        if end_time_str:
            try:
                record.end_time = datetime.strptime(end_time_str, "%Y-%m-%d %H:%M:%S")
            except ValueError:
                pass

        # Set raw data
        raw_data_str = request.form.get("raw_data", "").strip()
        if raw_data_str:
            try:
                raw_data = json.loads(raw_data_str)
                record.set_raw_data(raw_data)
            except json.JSONDecodeError:
                flash("Invalid JSON format in raw data field", "error")
                return redirect(url_for("create_record_form", file_id=file_id))

        db.session.add(record)

        # Update file record count
        cdr_file.records_count = CDRRecord.query.filter_by(file_id=file_id).count() + 1

        db.session.commit()

        # Persist new records back to the uploaded file
        filepath = os.path.join(app.config["UPLOAD_FOLDER"], cdr_file.filename)
        parser = CDRParser()
        all_records = (
            CDRRecord.query.filter_by(file_id=cdr_file.id)
            .order_by(CDRRecord.record_index)
            .all()
        )
        records_data = []
        for r in all_records:
            data = r.get_raw_data()
            if "calling_number" not in data:
                data["calling_number"] = r.calling_number
            records_data.append(data)
        parser.save_records_to_file(filepath, records_data)

        flash("Record created successfully", "success")
        return redirect(url_for("view_results", file_id=file_id))

    except Exception as e:
        logging.error(f"Error creating record: {str(e)}")
        flash(f"Error creating record: {str(e)}", "error")
        return redirect(url_for("create_record_form", file_id=file_id))


@app.route("/delete_record/<int:record_id>", methods=["POST"])
def delete_record(record_id):
    record = CDRRecord.query.get_or_404(record_id)
    file_id = record.file_id

    try:
        db.session.delete(record)

        # Update file record count
        cdr_file = CDRFile.query.get(file_id)
        cdr_file.records_count = CDRRecord.query.filter_by(file_id=file_id).count() - 1

        db.session.commit()

        # Persist deletion to the file
        cdr_file = CDRFile.query.get(file_id)
        filepath = os.path.join(app.config["UPLOAD_FOLDER"], cdr_file.filename)
        parser = CDRParser()
        all_records = (
            CDRRecord.query.filter_by(file_id=file_id)
            .order_by(CDRRecord.record_index)
            .all()
        )
        records_data = []
        for r in all_records:
            data = r.get_raw_data()
            if "calling_number" not in data:
                data["calling_number"] = r.calling_number
            records_data.append(data)
        parser.save_records_to_file(filepath, records_data)

        flash("Record deleted successfully", "success")
    except Exception as e:
        logging.error(f"Error deleting record: {str(e)}")
        flash(f"Error deleting record: {str(e)}", "error")

    return redirect(url_for("view_results", file_id=file_id))


@app.route("/delete/<int:file_id>", methods=["POST"])
def delete_file(file_id):
    cdr_file = CDRFile.query.get_or_404(file_id)

    try:
        # Delete the physical file
        filepath = os.path.join(app.config["UPLOAD_FOLDER"], cdr_file.filename)
        if os.path.exists(filepath):
            os.remove(filepath)

        # Delete from database (records will be deleted due to cascade)
        db.session.delete(cdr_file)
        db.session.commit()

        flash("File deleted successfully", "success")
    except Exception as e:
        logging.error(f"Error deleting file: {str(e)}")
        flash(f"Error deleting file: {str(e)}", "error")

    return redirect(url_for("index"))


@app.route("/save_as/<int:file_id>", methods=["GET", "POST"])
def save_as(file_id):
    """Save the parsed records to a new file and database entry."""
    cdr_file = CDRFile.query.get_or_404(file_id)

    if request.method == "POST":
        new_name = request.form.get("filename", "").strip()
        if not new_name:
            flash("Filename is required", "error")
            return redirect(request.url)

        if not allowed_file(new_name):
            flash(
                "Invalid file type. Allowed types: " + ", ".join(ALLOWED_EXTENSIONS),
                "error",
            )
            return redirect(request.url)

<<<<<<< HEAD
        try:
            start_idx = int(request.form.get("start_index", 0))
        except ValueError:
            start_idx = 0
        try:
            end_idx = int(request.form.get("end_index", cdr_file.records_count - 1))
        except ValueError:
            end_idx = cdr_file.records_count - 1

        if start_idx < 0:
            start_idx = 0
        if end_idx >= cdr_file.records_count:
            end_idx = cdr_file.records_count - 1
        if end_idx < start_idx:
            flash("Invalid record range", "error")
            return redirect(request.url)

=======
>>>>>>> e6ab98e2
        new_filename = secure_filename(new_name)
        new_path = os.path.join(app.config["UPLOAD_FOLDER"], new_filename)
        if os.path.exists(new_path):
            flash("File already exists", "error")
            return redirect(request.url)

<<<<<<< HEAD
        # Copy the original file first
        original_path = os.path.join(app.config["UPLOAD_FOLDER"], cdr_file.filename)
        shutil.copy2(original_path, new_path)

        parser = CDRParser()
        selected_records = (
            CDRRecord.query.filter_by(file_id=cdr_file.id)
            .filter(CDRRecord.record_index >= start_idx)
            .filter(CDRRecord.record_index <= end_idx)
=======
        parser = CDRParser()
        all_records = (
            CDRRecord.query.filter_by(file_id=cdr_file.id)
>>>>>>> e6ab98e2
            .order_by(CDRRecord.record_index)
            .all()
        )
        records_data = []
<<<<<<< HEAD
        for r in selected_records:
=======
        for r in all_records:
>>>>>>> e6ab98e2
            data = r.get_raw_data()
            if "calling_number" not in data:
                data["calling_number"] = r.calling_number
            records_data.append(data)

        parser.save_records_to_file(new_path, records_data)
        file_size = os.path.getsize(new_path)

        new_file = CDRFile(
            filename=new_filename,
            original_filename=new_filename,
            file_size=file_size,
            parse_status="success",
            records_count=len(records_data),
        )
        db.session.add(new_file)
        db.session.commit()

<<<<<<< HEAD
        for i, r in enumerate(selected_records):
=======
        for i, r in enumerate(all_records):
>>>>>>> e6ab98e2
            new_record = CDRRecord(
                file_id=new_file.id,
                record_index=i,
                record_type=r.record_type,
                calling_number=r.calling_number,
                called_number=r.called_number,
                call_duration=r.call_duration,
                start_time=r.start_time,
                end_time=r.end_time,
            )
            new_record.set_raw_data(r.get_raw_data())
            db.session.add(new_record)

        db.session.commit()
        flash(f"File saved as {new_filename}", "success")
        return redirect(url_for("view_results", file_id=new_file.id))

<<<<<<< HEAD
    return render_template("save_as.html", cdr_file=cdr_file, ALLOWED_EXTENSIONS=ALLOWED_EXTENSIONS)


@app.route("/parse_next/<int:file_id>", methods=["POST"])
def parse_next(file_id):
    """Parse the next 1000 records from the CDR file."""
    cdr_file = CDRFile.query.get_or_404(file_id)
    start_index = CDRRecord.query.filter_by(file_id=file_id).count()
    filepath = os.path.join(app.config["UPLOAD_FOLDER"], cdr_file.filename)

    parser = CDRParser()
    records, reached_end = parser.parse_file_chunk(filepath, start_record=start_index, max_records=1000)

    if not records:
        flash("No more records found", "info")
        return redirect(url_for("view_results", file_id=file_id))

    for i, record in enumerate(records):
        cdr_record = CDRRecord(
            file_id=file_id,
            record_index=start_index + i,
            record_type=record.get("record_type", "unknown"),
            calling_number=record.get("calling_number"),
            called_number=record.get("called_number"),
            call_duration=record.get("call_duration"),
            start_time=record.get("start_time"),
            end_time=record.get("end_time"),
        )
        cdr_record.set_raw_data(record)
        db.session.add(cdr_record)

    cdr_file.records_count = start_index + len(records)
    db.session.commit()
    flash(f"Parsed {len(records)} additional records", "success")
    return redirect(url_for("view_results", file_id=file_id))
=======
    return render_template("save_as.html", cdr_file=cdr_file, ALLOWED_EXTENSIONS=ALLOWED_EXTENSIONS)
>>>>>>> e6ab98e2
<|MERGE_RESOLUTION|>--- conflicted
+++ resolved
@@ -520,56 +520,18 @@
             )
             return redirect(request.url)
 
-<<<<<<< HEAD
-        try:
-            start_idx = int(request.form.get("start_index", 0))
-        except ValueError:
-            start_idx = 0
-        try:
-            end_idx = int(request.form.get("end_index", cdr_file.records_count - 1))
-        except ValueError:
-            end_idx = cdr_file.records_count - 1
-
-        if start_idx < 0:
-            start_idx = 0
-        if end_idx >= cdr_file.records_count:
-            end_idx = cdr_file.records_count - 1
-        if end_idx < start_idx:
-            flash("Invalid record range", "error")
-            return redirect(request.url)
-
-=======
->>>>>>> e6ab98e2
         new_filename = secure_filename(new_name)
         new_path = os.path.join(app.config["UPLOAD_FOLDER"], new_filename)
         if os.path.exists(new_path):
             flash("File already exists", "error")
             return redirect(request.url)
 
-<<<<<<< HEAD
-        # Copy the original file first
-        original_path = os.path.join(app.config["UPLOAD_FOLDER"], cdr_file.filename)
-        shutil.copy2(original_path, new_path)
-
-        parser = CDRParser()
-        selected_records = (
-            CDRRecord.query.filter_by(file_id=cdr_file.id)
-            .filter(CDRRecord.record_index >= start_idx)
-            .filter(CDRRecord.record_index <= end_idx)
-=======
-        parser = CDRParser()
-        all_records = (
-            CDRRecord.query.filter_by(file_id=cdr_file.id)
->>>>>>> e6ab98e2
+
             .order_by(CDRRecord.record_index)
             .all()
         )
         records_data = []
-<<<<<<< HEAD
-        for r in selected_records:
-=======
-        for r in all_records:
->>>>>>> e6ab98e2
+
             data = r.get_raw_data()
             if "calling_number" not in data:
                 data["calling_number"] = r.calling_number
@@ -588,11 +550,7 @@
         db.session.add(new_file)
         db.session.commit()
 
-<<<<<<< HEAD
-        for i, r in enumerate(selected_records):
-=======
-        for i, r in enumerate(all_records):
->>>>>>> e6ab98e2
+
             new_record = CDRRecord(
                 file_id=new_file.id,
                 record_index=i,
@@ -610,42 +568,4 @@
         flash(f"File saved as {new_filename}", "success")
         return redirect(url_for("view_results", file_id=new_file.id))
 
-<<<<<<< HEAD
     return render_template("save_as.html", cdr_file=cdr_file, ALLOWED_EXTENSIONS=ALLOWED_EXTENSIONS)
-
-
-@app.route("/parse_next/<int:file_id>", methods=["POST"])
-def parse_next(file_id):
-    """Parse the next 1000 records from the CDR file."""
-    cdr_file = CDRFile.query.get_or_404(file_id)
-    start_index = CDRRecord.query.filter_by(file_id=file_id).count()
-    filepath = os.path.join(app.config["UPLOAD_FOLDER"], cdr_file.filename)
-
-    parser = CDRParser()
-    records, reached_end = parser.parse_file_chunk(filepath, start_record=start_index, max_records=1000)
-
-    if not records:
-        flash("No more records found", "info")
-        return redirect(url_for("view_results", file_id=file_id))
-
-    for i, record in enumerate(records):
-        cdr_record = CDRRecord(
-            file_id=file_id,
-            record_index=start_index + i,
-            record_type=record.get("record_type", "unknown"),
-            calling_number=record.get("calling_number"),
-            called_number=record.get("called_number"),
-            call_duration=record.get("call_duration"),
-            start_time=record.get("start_time"),
-            end_time=record.get("end_time"),
-        )
-        cdr_record.set_raw_data(record)
-        db.session.add(cdr_record)
-
-    cdr_file.records_count = start_index + len(records)
-    db.session.commit()
-    flash(f"Parsed {len(records)} additional records", "success")
-    return redirect(url_for("view_results", file_id=file_id))
-=======
-    return render_template("save_as.html", cdr_file=cdr_file, ALLOWED_EXTENSIONS=ALLOWED_EXTENSIONS)
->>>>>>> e6ab98e2
