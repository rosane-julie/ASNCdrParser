import os
import json
import logging
from datetime import datetime
from flask import (
    render_template,
    request,
    redirect,
    url_for,
    flash,
    jsonify,
    Response,
)
from werkzeug.utils import secure_filename
from app import app, db
from models import CDRFile, CDRRecord
from cdr_parser import CDRParser
import shutil
import csv
import io

ALLOWED_EXTENSIONS = {"dat", "cdr", "bin", "asn1", "ber", "der"}


def allowed_file(filename):
    return "." in filename and filename.rsplit(".", 1)[1].lower() in ALLOWED_EXTENSIONS


@app.route("/")
def index():
    # Get recent files
    recent_files = CDRFile.query.order_by(CDRFile.upload_time.desc()).limit(10).all()
    return render_template("index.html", recent_files=recent_files)


@app.route("/upload", methods=["GET", "POST"])
def upload_file():
    if request.method == "POST":
        # Check if file was uploaded
        if "file" not in request.files:
            flash("No file selected", "error")
            return redirect(request.url)

        file = request.files["file"]
        if file.filename == "":
            flash("No file selected", "error")
            return redirect(request.url)

        if file and allowed_file(file.filename):
            try:
                # Secure the filename
                original_filename = file.filename
                filename = secure_filename(file.filename)

                # Save the file
                filepath = os.path.join(app.config["UPLOAD_FOLDER"], filename)
                file.save(filepath)

                # Get file size
                file_size = os.path.getsize(filepath)

                # Create database record
                cdr_file = CDRFile(
                    filename=filename,
                    original_filename=original_filename,
                    file_size=file_size,
                )
                db.session.add(cdr_file)
                db.session.commit()

                # Parse the first chunk of the file for faster feedback
                parser = CDRParser()
                try:
                    records, reached_end, new_offset = parser.parse_file_chunk(
                        filepath,
                        max_records=100,
                    )

                    # Save parsed records to database
                    for i, record in enumerate(records):
                        cdr_record = CDRRecord(
                            file_id=cdr_file.id,
                            record_index=i,
                            record_type=record.get("record_type", "unknown"),
                            calling_number=record.get("calling_number"),
                            called_number=record.get("called_number"),
                            call_duration=record.get("call_duration"),
                            start_time=record.get("start_time"),
                            end_time=record.get("end_time"),
                        )
                        cdr_record.set_raw_data(record)
                        db.session.add(cdr_record)

                    cdr_file.records_count = len(records)
                    cdr_file.parse_status = "success"
<<<<<<< HEAD
                    cdr_file.parse_offset = new_offset
=======
                    cdr_file.parse_offset = os.path.getsize(filepath)
>>>>>>> 63cb0901
                    db.session.commit()

                    flash(
                        f"File uploaded. Parsed {len(records)} records.",
                        "success",
                    )
                    return redirect(url_for("view_results", file_id=cdr_file.id))

                except Exception as e:
                    logging.error(f"Error parsing file {filename}: {str(e)}")
                    cdr_file.parse_status = "error"
                    cdr_file.error_message = str(e)
                    db.session.commit()
                    flash(f"Error parsing file: {str(e)}", "error")
                    return redirect(url_for("view_results", file_id=cdr_file.id))

            except Exception as e:
                logging.error(f"Error uploading file: {str(e)}")
                flash(f"Error uploading file: {str(e)}", "error")
                return redirect(request.url)
        else:
            flash(
                "Invalid file type. Allowed types: " + ", ".join(ALLOWED_EXTENSIONS),
                "error",
            )
            return redirect(request.url)

    return render_template("upload.html")


@app.route("/results/<int:file_id>")
def view_results(file_id):
    cdr_file = CDRFile.query.get_or_404(file_id)

    # Get pagination parameters
    page = request.args.get("page", 1, type=int)
    per_page = 50

    # Get search parameters
    search_query = request.args.get("search", "")
    record_type_filter = request.args.get("record_type", "")

    # Build query with filters
    query = CDRRecord.query.filter_by(file_id=file_id)

    if search_query:
        query = query.filter(
            db.or_(
                CDRRecord.calling_number.contains(search_query),
                CDRRecord.called_number.contains(search_query),
            )
        )

    if record_type_filter:
        query = query.filter(CDRRecord.record_type == record_type_filter)

    # Get paginated results
    records = query.paginate(page=page, per_page=per_page, error_out=False)

    # Get unique record types for filter
    record_types = (
        db.session.query(CDRRecord.record_type)
        .filter_by(file_id=file_id)
        .distinct()
        .all()
    )
    record_types = [rt[0] for rt in record_types if rt[0]]

    return render_template(
        "results.html",
        cdr_file=cdr_file,
        records=records,
        record_types=record_types,
        search_query=search_query,
        record_type_filter=record_type_filter,
    )


@app.route("/export/<int:file_id>/<format>")
def export_data(file_id, format):
    cdr_file = CDRFile.query.get_or_404(file_id)
    records = CDRRecord.query.filter_by(file_id=file_id).all()

    if format == "json":
        # Export as JSON
        data = []
        for record in records:
            data.append(record.get_raw_data())

        response = Response(
            json.dumps(data, indent=2, default=str),
            mimetype="application/json",
            headers={
                "Content-Disposition": f"attachment; filename={cdr_file.original_filename}.json"
            },
        )
        return response

    elif format == "csv":
        # Export as CSV
        output = io.StringIO()
        writer = csv.writer(output)

        # Write header
        writer.writerow(
            [
                "Record Index",
                "Record Type",
                "Calling Number",
                "Called Number",
                "Call Duration (sec)",
                "Start Time",
                "End Time",
            ]
        )

        # Write data
        for record in records:
            writer.writerow(
                [
                    record.record_index,
                    record.record_type or "",
                    record.calling_number or "",
                    record.called_number or "",
                    record.call_duration or "",
                    record.start_time or "",
                    record.end_time or "",
                ]
            )

        output.seek(0)
        response = Response(
            output.getvalue(),
            mimetype="text/csv",
            headers={
                "Content-Disposition": f"attachment; filename={cdr_file.original_filename}.csv"
            },
        )
        return response

    else:
        flash("Invalid export format", "error")
        return redirect(url_for("view_results", file_id=file_id))


@app.route("/record/<int:record_id>")
def view_record_details(record_id):
    record = CDRRecord.query.get_or_404(record_id)
    raw_data = record.get_raw_data()

    return jsonify(
        {
            "success": True,
            "record": {
                "id": record.id,
                "record_type": record.record_type,
                "calling_number": record.calling_number,
                "called_number": record.called_number,
                "call_duration": record.call_duration,
                "start_time": str(record.start_time) if record.start_time else None,
                "end_time": str(record.end_time) if record.end_time else None,
                "raw_data": raw_data,
            },
        }
    )


@app.route("/edit/<int:record_id>")
def edit_record(record_id):
    record = CDRRecord.query.get_or_404(record_id)
    cdr_file = record.file
    return render_template("edit_record.html", record=record, cdr_file=cdr_file)


@app.route("/edit/<int:record_id>", methods=["POST"])
def update_record(record_id):
    record = CDRRecord.query.get_or_404(record_id)

    try:
        # Update basic fields
        record.record_type = request.form.get("record_type", "").strip()
        record.calling_number = request.form.get("calling_number", "").strip() or None
        record.called_number = request.form.get("called_number", "").strip() or None

        # Update duration
        duration_str = request.form.get("call_duration", "").strip()
        if duration_str:
            try:
                record.call_duration = int(duration_str)
            except ValueError:
                record.call_duration = None
        else:
            record.call_duration = None

        # Update timestamps
        start_time_str = request.form.get("start_time", "").strip()
        if start_time_str:
            try:
                record.start_time = datetime.strptime(
                    start_time_str, "%Y-%m-%d %H:%M:%S"
                )
            except ValueError:
                record.start_time = None
        else:
            record.start_time = None

        end_time_str = request.form.get("end_time", "").strip()
        if end_time_str:
            try:
                record.end_time = datetime.strptime(end_time_str, "%Y-%m-%d %H:%M:%S")
            except ValueError:
                record.end_time = None
        else:
            record.end_time = None

        # Update raw data if provided
        raw_data_str = request.form.get("raw_data", "").strip()
        if raw_data_str:
            try:
                raw_data = json.loads(raw_data_str)
                record.set_raw_data(raw_data)
            except json.JSONDecodeError:
                flash("Invalid JSON format in raw data field", "error")
                return redirect(url_for("edit_record", record_id=record_id))

        db.session.commit()

        # Persist edited numbers back to the uploaded file
        cdr_file = record.file
        filepath = os.path.join(app.config["UPLOAD_FOLDER"], cdr_file.filename)
        parser = CDRParser()
        all_records = (
            CDRRecord.query.filter_by(file_id=cdr_file.id)
            .order_by(CDRRecord.record_index)
            .all()
        )
        records_data = []
        for r in all_records:
            data = r.get_raw_data()
            if "calling_number" not in data:
                data["calling_number"] = r.calling_number
            records_data.append(data)

        parser.save_records_to_file(filepath, records_data)

        flash("Record updated successfully", "success")
        return redirect(url_for("view_results", file_id=record.file_id))

    except Exception as e:
        logging.error(f"Error updating record: {str(e)}")
        flash(f"Error updating record: {str(e)}", "error")
        return redirect(url_for("edit_record", record_id=record_id))


@app.route("/create_record/<int:file_id>")
def create_record_form(file_id):
    cdr_file = CDRFile.query.get_or_404(file_id)
    return render_template("create_record.html", cdr_file=cdr_file)


@app.route("/create_record/<int:file_id>", methods=["POST"])
def create_record(file_id):
    cdr_file = CDRFile.query.get_or_404(file_id)

    try:
        # Get the next record index
        max_index = (
            db.session.query(db.func.max(CDRRecord.record_index))
            .filter_by(file_id=file_id)
            .scalar()
        )
        next_index = (max_index or -1) + 1

        # Create new record
        record = CDRRecord(
            file_id=file_id,
            record_index=next_index,
            record_type=request.form.get("record_type", "").strip() or "manual",
            calling_number=request.form.get("calling_number", "").strip() or None,
            called_number=request.form.get("called_number", "").strip() or None,
        )

        # Set duration
        duration_str = request.form.get("call_duration", "").strip()
        if duration_str:
            try:
                record.call_duration = int(duration_str)
            except ValueError:
                pass

        # Set timestamps
        start_time_str = request.form.get("start_time", "").strip()
        if start_time_str:
            try:
                record.start_time = datetime.strptime(
                    start_time_str, "%Y-%m-%d %H:%M:%S"
                )
            except ValueError:
                pass

        end_time_str = request.form.get("end_time", "").strip()
        if end_time_str:
            try:
                record.end_time = datetime.strptime(end_time_str, "%Y-%m-%d %H:%M:%S")
            except ValueError:
                pass

        # Set raw data
        raw_data_str = request.form.get("raw_data", "").strip()
        if raw_data_str:
            try:
                raw_data = json.loads(raw_data_str)
                record.set_raw_data(raw_data)
            except json.JSONDecodeError:
                flash("Invalid JSON format in raw data field", "error")
                return redirect(url_for("create_record_form", file_id=file_id))

        db.session.add(record)

        # Update file record count
        cdr_file.records_count = CDRRecord.query.filter_by(file_id=file_id).count() + 1

        db.session.commit()

        # Persist new records back to the uploaded file
        filepath = os.path.join(app.config["UPLOAD_FOLDER"], cdr_file.filename)
        parser = CDRParser()
        all_records = (
            CDRRecord.query.filter_by(file_id=cdr_file.id)
            .order_by(CDRRecord.record_index)
            .all()
        )
        records_data = []
        for r in all_records:
            data = r.get_raw_data()
            if "calling_number" not in data:
                data["calling_number"] = r.calling_number
            records_data.append(data)
        parser.save_records_to_file(filepath, records_data)

        flash("Record created successfully", "success")
        return redirect(url_for("view_results", file_id=file_id))

    except Exception as e:
        logging.error(f"Error creating record: {str(e)}")
        flash(f"Error creating record: {str(e)}", "error")
        return redirect(url_for("create_record_form", file_id=file_id))


@app.route("/delete_record/<int:record_id>", methods=["POST"])
def delete_record(record_id):
    record = CDRRecord.query.get_or_404(record_id)
    file_id = record.file_id

    try:
        db.session.delete(record)

        # Update file record count
        cdr_file = CDRFile.query.get(file_id)
        cdr_file.records_count = CDRRecord.query.filter_by(file_id=file_id).count() - 1

        db.session.commit()

        # Persist deletion to the file
        cdr_file = CDRFile.query.get(file_id)
        filepath = os.path.join(app.config["UPLOAD_FOLDER"], cdr_file.filename)
        parser = CDRParser()
        all_records = (
            CDRRecord.query.filter_by(file_id=file_id)
            .order_by(CDRRecord.record_index)
            .all()
        )
        records_data = []
        for r in all_records:
            data = r.get_raw_data()
            if "calling_number" not in data:
                data["calling_number"] = r.calling_number
            records_data.append(data)
        parser.save_records_to_file(filepath, records_data)

        flash("Record deleted successfully", "success")
    except Exception as e:
        logging.error(f"Error deleting record: {str(e)}")
        flash(f"Error deleting record: {str(e)}", "error")

    return redirect(url_for("view_results", file_id=file_id))


@app.route("/delete/<int:file_id>", methods=["POST"])
def delete_file(file_id):
    cdr_file = CDRFile.query.get_or_404(file_id)

    try:
        # Delete the physical file
        filepath = os.path.join(app.config["UPLOAD_FOLDER"], cdr_file.filename)
        if os.path.exists(filepath):
            os.remove(filepath)

        # Delete from database (records will be deleted due to cascade)
        db.session.delete(cdr_file)
        db.session.commit()

        flash("File deleted successfully", "success")
    except Exception as e:
        logging.error(f"Error deleting file: {str(e)}")
        flash(f"Error deleting file: {str(e)}", "error")

    return redirect(url_for("index"))


@app.route("/save_as/<int:file_id>", methods=["GET", "POST"])
def save_as(file_id):
    """Save the parsed records to a new file and database entry."""
    cdr_file = CDRFile.query.get_or_404(file_id)

    if request.method == "POST":
        new_name = request.form.get("filename", "").strip()
        if not new_name:
            flash("Filename is required", "error")
            return redirect(request.url)

        if not allowed_file(new_name):
            flash(
                "Invalid file type. Allowed types: " + ", ".join(ALLOWED_EXTENSIONS),
                "error",
            )
            return redirect(request.url)

        try:
            start_idx = int(request.form.get("start_index", 0))
        except ValueError:
            start_idx = 0
        try:
            end_idx = int(request.form.get("end_index", cdr_file.records_count - 1))
        except ValueError:
            end_idx = cdr_file.records_count - 1

        if start_idx < 0:
            start_idx = 0
        if end_idx >= cdr_file.records_count:
            end_idx = cdr_file.records_count - 1
        if end_idx < start_idx:
            flash("Invalid record range", "error")
            return redirect(request.url)

        new_filename = secure_filename(new_name)
        new_path = os.path.join(app.config["UPLOAD_FOLDER"], new_filename)
        if os.path.exists(new_path):
            flash("File already exists", "error")
            return redirect(request.url)

        # Copy the original file first
        original_path = os.path.join(app.config["UPLOAD_FOLDER"], cdr_file.filename)
        shutil.copy2(original_path, new_path)

        parser = CDRParser()
        selected_records = (
            CDRRecord.query.filter_by(file_id=cdr_file.id)
            .filter(CDRRecord.record_index >= start_idx)
            .filter(CDRRecord.record_index <= end_idx)
            .order_by(CDRRecord.record_index)
            .all()
        )
        records_data = []
        for r in selected_records:
            data = r.get_raw_data()
            if "calling_number" not in data:
                data["calling_number"] = r.calling_number
            records_data.append(data)

        parser.save_records_to_file(new_path, records_data)
        file_size = os.path.getsize(new_path)

        new_file = CDRFile(
            filename=new_filename,
            original_filename=new_filename,
            file_size=file_size,
            parse_status="success",
            records_count=len(records_data),
        )
        db.session.add(new_file)
        db.session.commit()

        for i, r in enumerate(selected_records):
            new_record = CDRRecord(
                file_id=new_file.id,
                record_index=i,
                record_type=r.record_type,
                calling_number=r.calling_number,
                called_number=r.called_number,
                call_duration=r.call_duration,
                start_time=r.start_time,
                end_time=r.end_time,
            )
            new_record.set_raw_data(r.get_raw_data())
            db.session.add(new_record)

        db.session.commit()
        flash(f"File saved as {new_filename}", "success")
        return redirect(url_for("view_results", file_id=new_file.id))

    return render_template("save_as.html", cdr_file=cdr_file, ALLOWED_EXTENSIONS=ALLOWED_EXTENSIONS)

<<<<<<< HEAD

@app.route("/parse_next/<int:file_id>", methods=["POST"])
def parse_next(file_id):
    """Parse the next 100 records from the CDR file."""
=======
@app.route("/parse_next/<int:file_id>", methods=["POST"])
def parse_next(file_id):
    """Parse the next 1000 records from the CDR file."""
>>>>>>> 63cb0901
    cdr_file = CDRFile.query.get_or_404(file_id)
    start_index = CDRRecord.query.filter_by(file_id=file_id).count()
    filepath = os.path.join(app.config["UPLOAD_FOLDER"], cdr_file.filename)

    parser = CDRParser()
    records, reached_end, new_offset = parser.parse_file_chunk(
        filepath,
        start_record=start_index,
<<<<<<< HEAD
        max_records=100,
=======
        max_records=1000,
>>>>>>> 63cb0901
        offset=cdr_file.parse_offset,
    )

    if not records:
        flash("No more records found", "info")
        return redirect(url_for("view_results", file_id=file_id))

    for i, record in enumerate(records):
        cdr_record = CDRRecord(
            file_id=file_id,
            record_index=start_index + i,
            record_type=record.get("record_type", "unknown"),
            calling_number=record.get("calling_number"),
            called_number=record.get("called_number"),
            call_duration=record.get("call_duration"),
            start_time=record.get("start_time"),
            end_time=record.get("end_time"),
        )
        cdr_record.set_raw_data(record)
        db.session.add(cdr_record)

    cdr_file.records_count = start_index + len(records)
    cdr_file.parse_offset = new_offset
    db.session.commit()
    if reached_end:
        flash(
            f"Parsed {len(records)} records and reached end of file",
            "success",
        )
    else:
        flash(f"Parsed {len(records)} additional records", "success")
    return redirect(url_for("view_results", file_id=file_id))<|MERGE_RESOLUTION|>--- conflicted
+++ resolved
@@ -93,11 +93,8 @@
 
                     cdr_file.records_count = len(records)
                     cdr_file.parse_status = "success"
-<<<<<<< HEAD
                     cdr_file.parse_offset = new_offset
-=======
-                    cdr_file.parse_offset = os.path.getsize(filepath)
->>>>>>> 63cb0901
+
                     db.session.commit()
 
                     flash(
@@ -600,17 +597,10 @@
         return redirect(url_for("view_results", file_id=new_file.id))
 
     return render_template("save_as.html", cdr_file=cdr_file, ALLOWED_EXTENSIONS=ALLOWED_EXTENSIONS)
-
-<<<<<<< HEAD
-
 @app.route("/parse_next/<int:file_id>", methods=["POST"])
 def parse_next(file_id):
     """Parse the next 100 records from the CDR file."""
-=======
-@app.route("/parse_next/<int:file_id>", methods=["POST"])
-def parse_next(file_id):
-    """Parse the next 1000 records from the CDR file."""
->>>>>>> 63cb0901
+
     cdr_file = CDRFile.query.get_or_404(file_id)
     start_index = CDRRecord.query.filter_by(file_id=file_id).count()
     filepath = os.path.join(app.config["UPLOAD_FOLDER"], cdr_file.filename)
@@ -619,12 +609,8 @@
     records, reached_end, new_offset = parser.parse_file_chunk(
         filepath,
         start_record=start_index,
-<<<<<<< HEAD
         max_records=100,
-=======
-        max_records=1000,
->>>>>>> 63cb0901
-        offset=cdr_file.parse_offset,
+
     )
 
     if not records:
