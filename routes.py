import os
import json
import logging
from datetime import datetime
from flask import (
    render_template,
    request,
    redirect,
    url_for,
    flash,
    jsonify,
    Response,
)
from werkzeug.utils import secure_filename
from app import app, db
from models import CDRFile, CDRRecord
from cdr_parser import CDRParser
import shutil
import csv
import io

ALLOWED_EXTENSIONS = {"dat", "cdr", "bin", "asn1", "ber", "der"}


def allowed_file(filename):
    return "." in filename and filename.rsplit(".", 1)[1].lower() in ALLOWED_EXTENSIONS


@app.route("/")
def index():
    # Get recent files
    recent_files = CDRFile.query.order_by(CDRFile.upload_time.desc()).limit(10).all()
    return render_template("index.html", recent_files=recent_files)


@app.route("/upload", methods=["GET", "POST"])
def upload_file():
    if request.method == "POST":
        # Check if file was uploaded
        if "file" not in request.files:
            flash("No file selected", "error")
            return redirect(request.url)

        file = request.files["file"]
        spec_file = request.files.get("spec_file")
        if file.filename == "":
            flash("No file selected", "error")
            return redirect(request.url)

        if file and allowed_file(file.filename):
            try:
                # Secure the filename
                original_filename = file.filename
                filename = secure_filename(file.filename)

                # Save the file
                filepath = os.path.join(app.config["UPLOAD_FOLDER"], filename)
                file.save(filepath)

                spec_path = None
                if spec_file and spec_file.filename:
                    spec_name = secure_filename(spec_file.filename)
                    spec_path = os.path.join(app.config["UPLOAD_FOLDER"], spec_name)
                    spec_file.save(spec_path)

                # Get file size
                file_size = os.path.getsize(filepath)

                # Create database record
                cdr_file = CDRFile(
                    filename=filename,
                    original_filename=original_filename,
                    file_size=file_size,
                    spec_path=spec_path,
                )
                db.session.add(cdr_file)
                db.session.commit()

                # Parse the first chunk of the file for faster feedback
<<<<<<< HEAD
                parser = CDRParser(spec_path=spec_path, top_type="CallDataRecord")
=======
                parser = CDRParser()
>>>>>>> 772b5645
                try:
                    records, reached_end, new_offset = parser.parse_file_chunk(
                        filepath,
                        max_records=100,
                    )

                    # Save parsed records to database
                    for i, record in enumerate(records):
                        cdr_record = CDRRecord(
                            file_id=cdr_file.id,
                            record_index=i,
                            record_type=record.get("record_type", "unknown"),
                            calling_number=record.get("calling_number"),
                            called_number=record.get("called_number"),
                            call_duration=record.get("call_duration"),
                            start_time=record.get("start_time"),
                            end_time=record.get("end_time"),
                        )
                        cdr_record.set_raw_data(record)
                        db.session.add(cdr_record)

                    cdr_file.records_count = len(records)
                    cdr_file.parse_status = "success"
                    cdr_file.parse_offset = new_offset
<<<<<<< HEAD
=======

>>>>>>> 772b5645
                    db.session.commit()

                    flash(
                        f"File uploaded. Parsed {len(records)} records.",
                        "success",
                    )
                    return redirect(url_for("view_results", file_id=cdr_file.id))

                except Exception as e:
                    logging.error(f"Error parsing file {filename}: {str(e)}")
                    cdr_file.parse_status = "error"
                    cdr_file.error_message = str(e)
                    db.session.commit()
                    flash(f"Error parsing file: {str(e)}", "error")
                    return redirect(url_for("view_results", file_id=cdr_file.id))

            except Exception as e:
                logging.error(f"Error uploading file: {str(e)}")
                flash(f"Error uploading file: {str(e)}", "error")
                return redirect(request.url)
        else:
            flash(
                "Invalid file type. Allowed types: " + ", ".join(ALLOWED_EXTENSIONS),
                "error",
            )
            return redirect(request.url)

    return render_template("upload.html")


@app.route("/results/<int:file_id>")
def view_results(file_id):
    cdr_file = CDRFile.query.get_or_404(file_id)

    # Get pagination parameters
    page = request.args.get("page", 1, type=int)
    per_page = 50

    # Get search parameters
    search_query = request.args.get("search", "")
    record_type_filter = request.args.get("record_type", "")

    # Build query with filters
    query = CDRRecord.query.filter_by(file_id=file_id)

    if search_query:
        query = query.filter(
            db.or_(
                CDRRecord.calling_number.contains(search_query),
                CDRRecord.called_number.contains(search_query),
            )
        )

    if record_type_filter:
        query = query.filter(CDRRecord.record_type == record_type_filter)

    # Get paginated results
    records = query.paginate(page=page, per_page=per_page, error_out=False)

    # Get unique record types for filter
    record_types = (
        db.session.query(CDRRecord.record_type)
        .filter_by(file_id=file_id)
        .distinct()
        .all()
    )
    record_types = [rt[0] for rt in record_types if rt[0]]

    return render_template(
        "results.html",
        cdr_file=cdr_file,
        records=records,
        record_types=record_types,
        search_query=search_query,
        record_type_filter=record_type_filter,
    )


@app.route("/export/<int:file_id>/<format>")
def export_data(file_id, format):
    cdr_file = CDRFile.query.get_or_404(file_id)
    records = CDRRecord.query.filter_by(file_id=file_id).all()

    if format == "json":
        # Export as JSON
        data = []
        for record in records:
            data.append(record.get_raw_data())

        response = Response(
            json.dumps(data, indent=2, default=str),
            mimetype="application/json",
            headers={
                "Content-Disposition": f"attachment; filename={cdr_file.original_filename}.json"
            },
        )
        return response

    elif format == "csv":
        # Export as CSV
        output = io.StringIO()
        writer = csv.writer(output)

        # Write header
        writer.writerow(
            [
                "Record Index",
                "Record Type",
                "Calling Number",
                "Called Number",
                "Call Duration (sec)",
                "Start Time",
                "End Time",
            ]
        )

        # Write data
        for record in records:
            writer.writerow(
                [
                    record.record_index,
                    record.record_type or "",
                    record.calling_number or "",
                    record.called_number or "",
                    record.call_duration or "",
                    record.start_time or "",
                    record.end_time or "",
                ]
            )

        output.seek(0)
        response = Response(
            output.getvalue(),
            mimetype="text/csv",
            headers={
                "Content-Disposition": f"attachment; filename={cdr_file.original_filename}.csv"
            },
        )
        return response

    else:
        flash("Invalid export format", "error")
        return redirect(url_for("view_results", file_id=file_id))


@app.route("/record/<int:record_id>")
def view_record_details(record_id):
    record = CDRRecord.query.get_or_404(record_id)
    raw_data = record.get_raw_data()

    return jsonify(
        {
            "success": True,
            "record": {
                "id": record.id,
                "record_type": record.record_type,
                "calling_number": record.calling_number,
                "called_number": record.called_number,
                "call_duration": record.call_duration,
                "start_time": str(record.start_time) if record.start_time else None,
                "end_time": str(record.end_time) if record.end_time else None,
                "raw_data": raw_data,
            },
        }
    )


@app.route("/edit/<int:record_id>")
def edit_record(record_id):
    record = CDRRecord.query.get_or_404(record_id)
    cdr_file = record.file
    return render_template("edit_record.html", record=record, cdr_file=cdr_file)


@app.route("/edit/<int:record_id>", methods=["POST"])
def update_record(record_id):
    record = CDRRecord.query.get_or_404(record_id)

    try:
        # Update basic fields
        record.record_type = request.form.get("record_type", "").strip()
        record.calling_number = request.form.get("calling_number", "").strip() or None
        record.called_number = request.form.get("called_number", "").strip() or None

        # Update duration
        duration_str = request.form.get("call_duration", "").strip()
        if duration_str:
            try:
                record.call_duration = int(duration_str)
            except ValueError:
                record.call_duration = None
        else:
            record.call_duration = None

        # Update timestamps
        start_time_str = request.form.get("start_time", "").strip()
        if start_time_str:
            try:
                record.start_time = datetime.strptime(
                    start_time_str, "%Y-%m-%d %H:%M:%S"
                )
            except ValueError:
                record.start_time = None
        else:
            record.start_time = None

        end_time_str = request.form.get("end_time", "").strip()
        if end_time_str:
            try:
                record.end_time = datetime.strptime(end_time_str, "%Y-%m-%d %H:%M:%S")
            except ValueError:
                record.end_time = None
        else:
            record.end_time = None

        # Update raw data if provided
        raw_data_str = request.form.get("raw_data", "").strip()
        if raw_data_str:
            try:
                raw_data = json.loads(raw_data_str)
                record.set_raw_data(raw_data)
            except json.JSONDecodeError:
                flash("Invalid JSON format in raw data field", "error")
                return redirect(url_for("edit_record", record_id=record_id))

        db.session.commit()

        # Persist edited numbers back to the uploaded file
        cdr_file = record.file
        filepath = os.path.join(app.config["UPLOAD_FOLDER"], cdr_file.filename)
        parser = CDRParser(spec_path=cdr_file.spec_path, top_type="CallDataRecord")
        all_records = (
            CDRRecord.query.filter_by(file_id=cdr_file.id)
            .order_by(CDRRecord.record_index)
            .all()
        )
        records_data = []
        for r in all_records:
            data = r.get_raw_data()
            if "calling_number" not in data:
                data["calling_number"] = r.calling_number
            records_data.append(data)

        parser.save_records_to_file(filepath, records_data)

        flash("Record updated successfully", "success")
        return redirect(url_for("view_results", file_id=record.file_id))

    except Exception as e:
        logging.error(f"Error updating record: {str(e)}")
        flash(f"Error updating record: {str(e)}", "error")
        return redirect(url_for("edit_record", record_id=record_id))


@app.route("/create_record/<int:file_id>")
def create_record_form(file_id):
    cdr_file = CDRFile.query.get_or_404(file_id)
    return render_template("create_record.html", cdr_file=cdr_file)


@app.route("/create_record/<int:file_id>", methods=["POST"])
def create_record(file_id):
    cdr_file = CDRFile.query.get_or_404(file_id)

    try:
        # Get the next record index
        max_index = (
            db.session.query(db.func.max(CDRRecord.record_index))
            .filter_by(file_id=file_id)
            .scalar()
        )
        next_index = (max_index or -1) + 1

        # Create new record
        record = CDRRecord(
            file_id=file_id,
            record_index=next_index,
            record_type=request.form.get("record_type", "").strip() or "manual",
            calling_number=request.form.get("calling_number", "").strip() or None,
            called_number=request.form.get("called_number", "").strip() or None,
        )

        # Set duration
        duration_str = request.form.get("call_duration", "").strip()
        if duration_str:
            try:
                record.call_duration = int(duration_str)
            except ValueError:
                pass

        # Set timestamps
        start_time_str = request.form.get("start_time", "").strip()
        if start_time_str:
            try:
                record.start_time = datetime.strptime(
                    start_time_str, "%Y-%m-%d %H:%M:%S"
                )
            except ValueError:
                pass

        end_time_str = request.form.get("end_time", "").strip()
        if end_time_str:
            try:
                record.end_time = datetime.strptime(end_time_str, "%Y-%m-%d %H:%M:%S")
            except ValueError:
                pass

        # Set raw data
        raw_data_str = request.form.get("raw_data", "").strip()
        if raw_data_str:
            try:
                raw_data = json.loads(raw_data_str)
                record.set_raw_data(raw_data)
            except json.JSONDecodeError:
                flash("Invalid JSON format in raw data field", "error")
                return redirect(url_for("create_record_form", file_id=file_id))

        db.session.add(record)

        # Update file record count
        cdr_file.records_count = CDRRecord.query.filter_by(file_id=file_id).count() + 1

        db.session.commit()

        # Persist new records back to the uploaded file
        filepath = os.path.join(app.config["UPLOAD_FOLDER"], cdr_file.filename)
        parser = CDRParser(spec_path=cdr_file.spec_path, top_type="CallDataRecord")
        all_records = (
            CDRRecord.query.filter_by(file_id=cdr_file.id)
            .order_by(CDRRecord.record_index)
            .all()
        )
        records_data = []
        for r in all_records:
            data = r.get_raw_data()
            if "calling_number" not in data:
                data["calling_number"] = r.calling_number
            records_data.append(data)
        parser.save_records_to_file(filepath, records_data)

        flash("Record created successfully", "success")
        return redirect(url_for("view_results", file_id=file_id))

    except Exception as e:
        logging.error(f"Error creating record: {str(e)}")
        flash(f"Error creating record: {str(e)}", "error")
        return redirect(url_for("create_record_form", file_id=file_id))


@app.route("/delete_record/<int:record_id>", methods=["POST"])
def delete_record(record_id):
    record = CDRRecord.query.get_or_404(record_id)
    file_id = record.file_id

    try:
        db.session.delete(record)

        # Update file record count
        cdr_file = CDRFile.query.get(file_id)
        cdr_file.records_count = CDRRecord.query.filter_by(file_id=file_id).count() - 1

        db.session.commit()

        # Persist deletion to the file
        cdr_file = CDRFile.query.get(file_id)
        filepath = os.path.join(app.config["UPLOAD_FOLDER"], cdr_file.filename)
        parser = CDRParser(spec_path=cdr_file.spec_path, top_type="CallDataRecord")
        all_records = (
            CDRRecord.query.filter_by(file_id=file_id)
            .order_by(CDRRecord.record_index)
            .all()
        )
        records_data = []
        for r in all_records:
            data = r.get_raw_data()
            if "calling_number" not in data:
                data["calling_number"] = r.calling_number
            records_data.append(data)
        parser.save_records_to_file(filepath, records_data)

        flash("Record deleted successfully", "success")
    except Exception as e:
        logging.error(f"Error deleting record: {str(e)}")
        flash(f"Error deleting record: {str(e)}", "error")

    return redirect(url_for("view_results", file_id=file_id))


@app.route("/delete/<int:file_id>", methods=["POST"])
def delete_file(file_id):
    cdr_file = CDRFile.query.get_or_404(file_id)

    try:
        # Delete the physical file
        filepath = os.path.join(app.config["UPLOAD_FOLDER"], cdr_file.filename)
        if os.path.exists(filepath):
            os.remove(filepath)

        # Delete from database (records will be deleted due to cascade)
        db.session.delete(cdr_file)
        db.session.commit()

        flash("File deleted successfully", "success")
    except Exception as e:
        logging.error(f"Error deleting file: {str(e)}")
        flash(f"Error deleting file: {str(e)}", "error")

    return redirect(url_for("index"))


@app.route("/save_as/<int:file_id>", methods=["GET", "POST"])
def save_as(file_id):
    """Save the parsed records to a new file and database entry."""
    cdr_file = CDRFile.query.get_or_404(file_id)

    if request.method == "POST":
        new_name = request.form.get("filename", "").strip()
        if not new_name:
            flash("Filename is required", "error")
            return redirect(request.url)

        if not allowed_file(new_name):
            flash(
                "Invalid file type. Allowed types: " + ", ".join(ALLOWED_EXTENSIONS),
                "error",
            )
            return redirect(request.url)

        try:
            start_idx = int(request.form.get("start_index", 0))
        except ValueError:
            start_idx = 0
        try:
            end_idx = int(request.form.get("end_index", cdr_file.records_count - 1))
        except ValueError:
            end_idx = cdr_file.records_count - 1

        if start_idx < 0:
            start_idx = 0
        if end_idx >= cdr_file.records_count:
            end_idx = cdr_file.records_count - 1
        if end_idx < start_idx:
            flash("Invalid record range", "error")
            return redirect(request.url)

        new_filename = secure_filename(new_name)
        new_path = os.path.join(app.config["UPLOAD_FOLDER"], new_filename)
        if os.path.exists(new_path):
            flash("File already exists", "error")
            return redirect(request.url)

        # Copy the original file first
        original_path = os.path.join(app.config["UPLOAD_FOLDER"], cdr_file.filename)
        shutil.copy2(original_path, new_path)

<<<<<<< HEAD
        parser = CDRParser(spec_path=cdr_file.spec_path, top_type="CallDataRecord")
=======
        parser = CDRParser()
>>>>>>> 772b5645
        selected_records = (
            CDRRecord.query.filter_by(file_id=cdr_file.id)
            .filter(CDRRecord.record_index >= start_idx)
            .filter(CDRRecord.record_index <= end_idx)
            .order_by(CDRRecord.record_index)
            .all()
        )
        records_data = []
        for r in selected_records:
            data = r.get_raw_data()
            if "calling_number" not in data:
                data["calling_number"] = r.calling_number
            records_data.append(data)

        parser.save_records_to_file(new_path, records_data)
        file_size = os.path.getsize(new_path)

        new_file = CDRFile(
            filename=new_filename,
            original_filename=new_filename,
            file_size=file_size,
            parse_status="success",
            records_count=len(records_data),
<<<<<<< HEAD
            spec_path=cdr_file.spec_path,
=======
>>>>>>> 772b5645
        )
        db.session.add(new_file)
        db.session.commit()

        for i, r in enumerate(selected_records):
            new_record = CDRRecord(
                file_id=new_file.id,
                record_index=i,
                record_type=r.record_type,
                calling_number=r.calling_number,
                called_number=r.called_number,
                call_duration=r.call_duration,
                start_time=r.start_time,
                end_time=r.end_time,
            )
            new_record.set_raw_data(r.get_raw_data())
            db.session.add(new_record)

        db.session.commit()
        flash(f"File saved as {new_filename}", "success")
        return redirect(url_for("view_results", file_id=new_file.id))

    return render_template("save_as.html", cdr_file=cdr_file, ALLOWED_EXTENSIONS=ALLOWED_EXTENSIONS)
<<<<<<< HEAD


@app.route("/parse_next/<int:file_id>", methods=["POST"])
def parse_next(file_id):
    """Parse the next 100 records from the CDR file."""
=======
@app.route("/parse_next/<int:file_id>", methods=["POST"])
def parse_next(file_id):
    """Parse the next 100 records from the CDR file."""

>>>>>>> 772b5645
    cdr_file = CDRFile.query.get_or_404(file_id)
    start_index = CDRRecord.query.filter_by(file_id=file_id).count()
    filepath = os.path.join(app.config["UPLOAD_FOLDER"], cdr_file.filename)

<<<<<<< HEAD
    parser = CDRParser(spec_path=cdr_file.spec_path, top_type="CallDataRecord")
=======
    parser = CDRParser()
>>>>>>> 772b5645
    records, reached_end, new_offset = parser.parse_file_chunk(
        filepath,
        start_record=start_index,
        max_records=100,
<<<<<<< HEAD
        offset=cdr_file.parse_offset,
=======

>>>>>>> 772b5645
    )

    if not records:
        flash("No more records found", "info")
        return redirect(url_for("view_results", file_id=file_id))

    for i, record in enumerate(records):
        cdr_record = CDRRecord(
            file_id=file_id,
            record_index=start_index + i,
            record_type=record.get("record_type", "unknown"),
            calling_number=record.get("calling_number"),
            called_number=record.get("called_number"),
            call_duration=record.get("call_duration"),
            start_time=record.get("start_time"),
            end_time=record.get("end_time"),
        )
        cdr_record.set_raw_data(record)
        db.session.add(cdr_record)

    cdr_file.records_count = start_index + len(records)
    cdr_file.parse_offset = new_offset
    db.session.commit()
    if reached_end:
        flash(
            f"Parsed {len(records)} records and reached end of file",
            "success",
        )
    else:
        flash(f"Parsed {len(records)} additional records", "success")
    return redirect(url_for("view_results", file_id=file_id))<|MERGE_RESOLUTION|>--- conflicted
+++ resolved
@@ -77,11 +77,8 @@
                 db.session.commit()
 
                 # Parse the first chunk of the file for faster feedback
-<<<<<<< HEAD
                 parser = CDRParser(spec_path=spec_path, top_type="CallDataRecord")
-=======
-                parser = CDRParser()
->>>>>>> 772b5645
+
                 try:
                     records, reached_end, new_offset = parser.parse_file_chunk(
                         filepath,
@@ -106,10 +103,6 @@
                     cdr_file.records_count = len(records)
                     cdr_file.parse_status = "success"
                     cdr_file.parse_offset = new_offset
-<<<<<<< HEAD
-=======
-
->>>>>>> 772b5645
                     db.session.commit()
 
                     flash(
@@ -565,11 +558,7 @@
         original_path = os.path.join(app.config["UPLOAD_FOLDER"], cdr_file.filename)
         shutil.copy2(original_path, new_path)
 
-<<<<<<< HEAD
-        parser = CDRParser(spec_path=cdr_file.spec_path, top_type="CallDataRecord")
-=======
-        parser = CDRParser()
->>>>>>> 772b5645
+       parser = CDRParser(spec_path=cdr_file.spec_path, top_type="CallDataRecord")
         selected_records = (
             CDRRecord.query.filter_by(file_id=cdr_file.id)
             .filter(CDRRecord.record_index >= start_idx)
@@ -593,10 +582,7 @@
             file_size=file_size,
             parse_status="success",
             records_count=len(records_data),
-<<<<<<< HEAD
             spec_path=cdr_file.spec_path,
-=======
->>>>>>> 772b5645
         )
         db.session.add(new_file)
         db.session.commit()
@@ -620,36 +606,21 @@
         return redirect(url_for("view_results", file_id=new_file.id))
 
     return render_template("save_as.html", cdr_file=cdr_file, ALLOWED_EXTENSIONS=ALLOWED_EXTENSIONS)
-<<<<<<< HEAD
-
-
 @app.route("/parse_next/<int:file_id>", methods=["POST"])
 def parse_next(file_id):
     """Parse the next 100 records from the CDR file."""
-=======
 @app.route("/parse_next/<int:file_id>", methods=["POST"])
 def parse_next(file_id):
     """Parse the next 100 records from the CDR file."""
-
->>>>>>> 772b5645
     cdr_file = CDRFile.query.get_or_404(file_id)
     start_index = CDRRecord.query.filter_by(file_id=file_id).count()
     filepath = os.path.join(app.config["UPLOAD_FOLDER"], cdr_file.filename)
-
-<<<<<<< HEAD
     parser = CDRParser(spec_path=cdr_file.spec_path, top_type="CallDataRecord")
-=======
-    parser = CDRParser()
->>>>>>> 772b5645
     records, reached_end, new_offset = parser.parse_file_chunk(
         filepath,
         start_record=start_index,
         max_records=100,
-<<<<<<< HEAD
         offset=cdr_file.parse_offset,
-=======
-
->>>>>>> 772b5645
     )
 
     if not records:
