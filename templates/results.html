{% extends "base.html" %}

{% block title %}CDR Results - {{ cdr_file.original_filename }}{% endblock %}

{% block content %}
<div class="row mb-4">
    <div class="col-12">
        <div class="card">
            <div class="card-header">
                <h5 class="card-title mb-0">
                    <i class="fas fa-file-alt me-2"></i>{{ cdr_file.original_filename }}
                </h5>
            </div>
            <div class="card-body">
                <div class="row">
                    <div class="col-md-3">
                        <strong>Upload Time:</strong><br>
                        <span class="text-muted">{{ cdr_file.upload_time.strftime('%Y-%m-%d %H:%M:%S') }}</span>
                    </div>
                    <div class="col-md-3">
                        <strong>File Size:</strong><br>
                        <span class="text-muted">{{ "%.2f"|format(cdr_file.file_size / 1024 / 1024) }} MB</span>
                    </div>
                    <div class="col-md-3">
                        <strong>Status:</strong><br>
                        {% if cdr_file.parse_status == 'success' %}
                            <span class="badge bg-success">
                                <i class="fas fa-check me-1"></i>Success
                            </span>
                        {% else %}
                            <span class="badge bg-danger">
                                <i class="fas fa-times me-1"></i>Error
                            </span>
                        {% endif %}
                    </div>
                    <div class="col-md-3">
                        <strong>Records Found:</strong><br>
                        <span class="text-muted">{{ cdr_file.records_count }}</span>
                    </div>
                </div>
                
                {% if cdr_file.error_message %}
                <div class="alert alert-danger mt-3">
                    <i class="fas fa-exclamation-triangle me-2"></i>
                    <strong>Parsing Error:</strong> {{ cdr_file.error_message }}
                </div>
                {% endif %}
                
                {% if cdr_file.parse_status == 'success' %}
                <div class="mt-3">
                    <a href="{{ url_for('create_record_form', file_id=cdr_file.id) }}" class="btn btn-outline-success btn-sm">
                        <i class="fas fa-plus me-1"></i>Add Record
                    </a>
                    <a href="{{ url_for('export_data', file_id=cdr_file.id, format='json') }}" class="btn btn-outline-primary btn-sm">
                        <i class="fas fa-download me-1"></i>Export JSON
                    </a>
                    <a href="{{ url_for('export_data', file_id=cdr_file.id, format='csv') }}" class="btn btn-outline-primary btn-sm">
                        <i class="fas fa-download me-1"></i>Export CSV
                    </a>
                    <a href="{{ url_for('save_as', file_id=cdr_file.id) }}" class="btn btn-outline-info btn-sm">
                        <i class="fas fa-save me-1"></i>Save As
                    </a>
<<<<<<< HEAD
                    <form action="{{ url_for('parse_next', file_id=cdr_file.id) }}" method="post" class="d-inline">
                        <button type="submit" class="btn btn-outline-secondary btn-sm">
                            <i class="fas fa-forward me-1"></i>Parse Next 1000
                        </button>
                    </form>
=======
>>>>>>> e6ab98e2
                </div>
                {% endif %}
            </div>
        </div>
    </div>
</div>

{% if cdr_file.parse_status == 'success' and cdr_file.records_count > 0 %}
<div class="row mb-4">
    <div class="col-12">
        <div class="card">
            <div class="card-header">
                <h6 class="card-title mb-0">
                    <i class="fas fa-filter me-2"></i>Search and Filter
                </h6>
            </div>
            <div class="card-body">
                <form method="GET" class="row g-3">
                    <div class="col-md-4">
                        <label for="search" class="form-label">Search Numbers</label>
                        <input type="text" class="form-control" id="search" name="search" 
                               value="{{ search_query }}" placeholder="Calling or called number">
                    </div>
                    <div class="col-md-4">
                        <label for="record_type" class="form-label">Record Type</label>
                        <select class="form-select" id="record_type" name="record_type">
                            <option value="">All Types</option>
                            {% for rtype in record_types %}
                            <option value="{{ rtype }}" {% if rtype == record_type_filter %}selected{% endif %}>
                                {{ rtype.title() }}
                            </option>
                            {% endfor %}
                        </select>
                    </div>
                    <div class="col-md-4 d-flex align-items-end">
                        <button type="submit" class="btn btn-primary me-2">
                            <i class="fas fa-search me-1"></i>Filter
                        </button>
                        <a href="{{ url_for('view_results', file_id=cdr_file.id) }}" class="btn btn-outline-secondary">
                            <i class="fas fa-times me-1"></i>Clear
                        </a>
                    </div>
                </form>
            </div>
        </div>
    </div>
</div>

<div class="row">
    <div class="col-12">
        <div class="card">
            <div class="card-header d-flex justify-content-between align-items-center">
                <h6 class="card-title mb-0">
                    <i class="fas fa-table me-2"></i>CDR Records
                </h6>
                <small class="text-muted">
                    Showing {{ records.items|length }} of {{ records.total }} records
                </small>
            </div>
            <div class="card-body">
                {% if records.items %}
                <div class="table-responsive">
                    <table class="table table-hover" id="cdrTable">
                        <thead>
                            <tr>
                                <th>Index</th>
                                <th>Type</th>
                                <th>Calling Number</th>
                                <th>Called Number</th>
                                <th>Duration</th>
                                <th>Start Time</th>
                                <th>Actions</th>
                            </tr>
                        </thead>
                        <tbody>
                            {% for record in records.items %}
                            <tr>
                                <td>{{ record.record_index }}</td>
                                <td>
                                    <span class="badge bg-secondary">{{ record.record_type or 'unknown' }}</span>
                                </td>
                                <td>{{ record.calling_number or '-' }}</td>
                                <td>{{ record.called_number or '-' }}</td>
                                <td>
                                    {% if record.call_duration %}
                                        {{ record.call_duration }}s
                                    {% else %}
                                        -
                                    {% endif %}
                                </td>
                                <td>
                                    {% if record.start_time %}
                                        {{ record.start_time.strftime('%Y-%m-%d %H:%M:%S') }}
                                    {% else %}
                                        -
                                    {% endif %}
                                </td>
                                <td>
                                    <div class="btn-group" role="group">
                                        <button class="btn btn-sm btn-outline-info" 
                                                onclick="viewRecordDetails({{ record.id }})">
                                            <i class="fas fa-eye me-1"></i>View
                                        </button>
                                        <a href="{{ url_for('edit_record', record_id=record.id) }}" 
                                           class="btn btn-sm btn-outline-warning">
                                            <i class="fas fa-edit me-1"></i>Edit
                                        </a>
                                    </div>
                                </td>
                            </tr>
                            {% endfor %}
                        </tbody>
                    </table>
                </div>
                
                <!-- Pagination -->
                {% if records.pages > 1 %}
                <nav aria-label="CDR Records pagination" class="mt-4">
                    <ul class="pagination justify-content-center">
                        {% if records.has_prev %}
                        <li class="page-item">
                            <a class="page-link" href="{{ url_for('view_results', file_id=cdr_file.id, page=records.prev_num, search=search_query, record_type=record_type_filter) }}">
                                Previous
                            </a>
                        </li>
                        {% endif %}
                        
                        {% for page_num in records.iter_pages(left_edge=1, right_edge=1, left_current=1, right_current=2) %}
                            {% if page_num %}
                                {% if page_num != records.page %}
                                <li class="page-item">
                                    <a class="page-link" href="{{ url_for('view_results', file_id=cdr_file.id, page=page_num, search=search_query, record_type=record_type_filter) }}">
                                        {{ page_num }}
                                    </a>
                                </li>
                                {% else %}
                                <li class="page-item active">
                                    <span class="page-link">{{ page_num }}</span>
                                </li>
                                {% endif %}
                            {% else %}
                                <li class="page-item disabled">
                                    <span class="page-link">...</span>
                                </li>
                            {% endif %}
                        {% endfor %}
                        
                        {% if records.has_next %}
                        <li class="page-item">
                            <a class="page-link" href="{{ url_for('view_results', file_id=cdr_file.id, page=records.next_num, search=search_query, record_type=record_type_filter) }}">
                                Next
                            </a>
                        </li>
                        {% endif %}
                    </ul>
                </nav>
                {% endif %}
                
                {% else %}
                <div class="text-center py-4">
                    <i class="fas fa-search fa-3x text-muted mb-3"></i>
                    <h5>No Records Found</h5>
                    <p class="text-muted">No records match your current filter criteria.</p>
                    <a href="{{ url_for('view_results', file_id=cdr_file.id) }}" class="btn btn-outline-primary">
                        <i class="fas fa-times me-1"></i>Clear Filters
                    </a>
                </div>
                {% endif %}
            </div>
        </div>
    </div>
</div>
{% endif %}

<!-- Record Details Modal -->
<div class="modal fade" id="recordDetailsModal" tabindex="-1">
    <div class="modal-dialog modal-lg">
        <div class="modal-content">
            <div class="modal-header">
                <h5 class="modal-title">
                    <i class="fas fa-info-circle me-2"></i>Record Details
                </h5>
                <button type="button" class="btn-close" data-bs-dismiss="modal"></button>
            </div>
            <div class="modal-body" id="recordDetailsContent">
                <div class="text-center">
                    <div class="spinner-border" role="status">
                        <span class="visually-hidden">Loading...</span>
                    </div>
                </div>
            </div>
        </div>
    </div>
</div>
{% endblock %}

{% block scripts %}
<script>
function viewRecordDetails(recordId) {
    var modal = new bootstrap.Modal(document.getElementById('recordDetailsModal'));
    var content = document.getElementById('recordDetailsContent');
    
    // Show loading spinner
    content.innerHTML = `
        <div class="text-center">
            <div class="spinner-border" role="status">
                <span class="visually-hidden">Loading...</span>
            </div>
        </div>
    `;
    
    modal.show();
    
    // Fetch record details
    fetch('/record/' + recordId)
        .then(response => response.json())
        .then(data => {
            if (data.success) {
                var record = data.record;
                var html = `
                    <div class="row mb-3">
                        <div class="col-sm-3"><strong>Record Type:</strong></div>
                        <div class="col-sm-9">
                            <span class="badge bg-secondary">${record.record_type || 'unknown'}</span>
                        </div>
                    </div>
                    <div class="row mb-3">
                        <div class="col-sm-3"><strong>Calling Number:</strong></div>
                        <div class="col-sm-9">${record.calling_number || '-'}</div>
                    </div>
                    <div class="row mb-3">
                        <div class="col-sm-3"><strong>Called Number:</strong></div>
                        <div class="col-sm-9">${record.called_number || '-'}</div>
                    </div>
                    <div class="row mb-3">
                        <div class="col-sm-3"><strong>Duration:</strong></div>
                        <div class="col-sm-9">${record.call_duration ? record.call_duration + 's' : '-'}</div>
                    </div>
                    <div class="row mb-3">
                        <div class="col-sm-3"><strong>Start Time:</strong></div>
                        <div class="col-sm-9">${record.start_time || '-'}</div>
                    </div>
                    <div class="row mb-3">
                        <div class="col-sm-3"><strong>End Time:</strong></div>
                        <div class="col-sm-9">${record.end_time || '-'}</div>
                    </div>
                `;
                
                // Add additional fields if available
                const additionalFields = ['imsi', 'imei', 'cell_id', 'all_phone_numbers'];
                let hasAdditional = false;
                let additionalHtml = '';
                
                additionalFields.forEach(field => {
                    if (record.raw_data && record.raw_data[field]) {
                        hasAdditional = true;
                        let value = record.raw_data[field];
                        if (Array.isArray(value)) {
                            value = value.join(', ');
                        }
                        additionalHtml += `
                            <div class="row mb-2">
                                <div class="col-sm-3"><strong>${field.toUpperCase().replace('_', ' ')}:</strong></div>
                                <div class="col-sm-9">${value}</div>
                            </div>
                        `;
                    }
                });
                
                if (hasAdditional) {
                    html += `
                        <hr>
                        <h6><strong>Additional Information:</strong></h6>
                        ${additionalHtml}
                    `;
                }
                
                if (record.raw_data && Object.keys(record.raw_data).length > 0) {
                    // Clean up the raw data display - only show relevant parts
                    const cleanedData = {};
                    Object.keys(record.raw_data).forEach(key => {
                        if (!additionalFields.includes(key) && 
                            !['record_index', 'record_type', 'calling_number', 'called_number', 
                              'call_duration', 'start_time', 'end_time'].includes(key)) {
                            cleanedData[key] = record.raw_data[key];
                        }
                    });
                    
                    if (Object.keys(cleanedData).length > 0) {
                        html += `
                            <hr>
                            <div class="row">
                                <div class="col-12">
                                    <h6><strong>Technical Details:</strong></h6>
                                    <div class="accordion" id="rawDataAccordion">
                                        <div class="accordion-item">
                                            <h2 class="accordion-header">
                                                <button class="accordion-button collapsed" type="button" data-bs-toggle="collapse" data-bs-target="#rawDataCollapse">
                                                    Show Raw ASN.1 Data
                                                </button>
                                            </h2>
                                            <div id="rawDataCollapse" class="accordion-collapse collapse" data-bs-parent="#rawDataAccordion">
                                                <div class="accordion-body">
                                                    <pre class="bg-dark p-3 rounded" style="max-height: 300px; overflow-y: auto; font-size: 0.8em;"><code>${JSON.stringify(cleanedData, null, 2)}</code></pre>
                                                </div>
                                            </div>
                                        </div>
                                    </div>
                                </div>
                            </div>
                        `;
                    }
                }
                
                content.innerHTML = html;
            } else {
                content.innerHTML = '<div class="alert alert-danger">Error loading record details.</div>';
            }
        })
        .catch(error => {
            content.innerHTML = '<div class="alert alert-danger">Error loading record details.</div>';
            console.error('Error:', error);
        });
}
</script>
{% endblock %}<|MERGE_RESOLUTION|>--- conflicted
+++ resolved
@@ -60,14 +60,7 @@
                     <a href="{{ url_for('save_as', file_id=cdr_file.id) }}" class="btn btn-outline-info btn-sm">
                         <i class="fas fa-save me-1"></i>Save As
                     </a>
-<<<<<<< HEAD
-                    <form action="{{ url_for('parse_next', file_id=cdr_file.id) }}" method="post" class="d-inline">
-                        <button type="submit" class="btn btn-outline-secondary btn-sm">
-                            <i class="fas fa-forward me-1"></i>Parse Next 1000
-                        </button>
-                    </form>
-=======
->>>>>>> e6ab98e2
+
                 </div>
                 {% endif %}
             </div>
