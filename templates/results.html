--- conflicted
+++ resolved
@@ -62,11 +62,8 @@
                     </a>
                     <form action="{{ url_for('parse_next', file_id=cdr_file.id) }}" method="post" class="d-inline">
                         <button type="submit" class="btn btn-outline-secondary btn-sm">
-<<<<<<< HEAD
+
                             <i class="fas fa-forward me-1"></i>Parse Next 100
-=======
-                            <i class="fas fa-forward me-1"></i>Parse Next 1000
->>>>>>> 63cb0901
                         </button>
                     </form>
                 </div>
