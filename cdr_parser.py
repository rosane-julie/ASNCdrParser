--- conflicted
+++ resolved
@@ -59,10 +59,6 @@
             except Exception:
                 raise Exception(f"Failed to read file: {str(e)}")
 
-<<<<<<< HEAD
-=======
-
->>>>>>> 52b776f9
     def parse_file_chunk(self, filepath, start_record=0, max_records=1000, offset=0):
         """Parse part of a file starting from ``offset`` and ``start_record``.
 
@@ -79,8 +75,6 @@
                 f.seek(offset)
                 while len(records) < max_records:
                     chunk_start = f.tell()
-<<<<<<< HEAD
-=======
 
     def parse_file_chunk(self, filepath, start_record=0, max_records=1000):
         """Parse a portion of a CDR file starting at ``start_record``.
@@ -97,7 +91,6 @@
         try:
             with open(filepath, "rb") as f:
                 while len(records) < max_records:
->>>>>>> 52b776f9
                     chunk = f.read(chunk_size)
                     if not chunk:
                         reached_end = True
@@ -119,8 +112,6 @@
                     records.extend(chunk_records)
                     record_index += len(chunk_records)
                     new_offset = f.tell()
-<<<<<<< HEAD
-=======
                     chunk_records = self.parse_binary_data_chunk(chunk, record_index)
                     for r in chunk_records:
                         if record_index >= start_record and len(records) < max_records:
@@ -128,7 +119,6 @@
                         record_index += 1
                         if len(records) >= max_records:
                             break
->>>>>>> 52b776f9
                     if len(records) >= max_records:
                         break
 
@@ -136,10 +126,6 @@
             self.logger.error(f"Error processing file chunk: {str(e)}")
 
         return records, reached_end, new_offset
-<<<<<<< HEAD
-
-=======
->>>>>>> 52b776f9
     def parse_binary_data(self, data):
         """Parse binary ASN.1 data and extract CDR records"""
         records = []
