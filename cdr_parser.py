--- conflicted
+++ resolved
@@ -15,13 +15,10 @@
 
 class CDRParser:
     """SENORA ASN parser for telecom Call Detail Records"""
-<<<<<<< HEAD
+
 
     def __init__(self, spec_path=None, top_type=None):
         """Create a parser optionally using an ASN.1 specification."""
-=======
->>>>>>> 772b5645
-
         self.logger = logging.getLogger(__name__)
         self.spec = None
         self.top_type = top_type
@@ -78,8 +75,6 @@
                 return self.parse_raw_binary_file(filepath)
             except Exception:
                 raise Exception(f"Failed to read file: {str(e)}")
-
-<<<<<<< HEAD
     def parse_file_with_spec(self, filepath, offset=0, max_records=None):
         """Parse using a compiled ASN.1 specification.
 
@@ -124,24 +119,16 @@
         return records, reached_end, new_offset
 
     def parse_file_chunk(self, filepath, start_record=0, max_records=100, offset=0):
-=======
-    def parse_file_chunk(self, filepath, start_record=0, max_records=100, offset=0):
-
->>>>>>> 772b5645
         """Parse part of a file starting from ``offset`` and ``start_record``.
 
         Returns ``(records, reached_end, new_offset)``.
         """
-<<<<<<< HEAD
         if self.spec and self.top_type:
             return self.parse_file_with_spec(
                 filepath,
                 offset=offset,
                 max_records=max_records,
             )
-
-=======
->>>>>>> 772b5645
         records = []
         chunk_size = 10 * 1024 * 1024  # 10MB
         record_index = start_record
@@ -169,28 +156,18 @@
                             process_chunk = chunk[:boundary_pos]
                             f.seek(chunk_start + boundary_pos)
                             chunk = process_chunk
-<<<<<<< HEAD
-
-=======
->>>>>>> 772b5645
                     chunk_records = self.parse_binary_data_chunk(chunk, record_index)
                     records.extend(chunk_records)
                     record_index += len(chunk_records)
                     new_offset = f.tell()
                     if len(records) >= max_records:
                         break
-<<<<<<< HEAD
-
-=======
->>>>>>> 772b5645
+
         except Exception as e:
             self.logger.error(f"Error processing file chunk: {str(e)}")
 
         return records, reached_end, new_offset
-<<<<<<< HEAD
-
-=======
->>>>>>> 772b5645
+
     def parse_binary_data(self, data):
         """Parse binary ASN.1 data and extract CDR records"""
         records = []
