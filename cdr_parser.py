--- conflicted
+++ resolved
@@ -21,10 +21,6 @@
 class CDRParser:
     """SENORA ASN parser for telecom Call Detail Records"""
 
-<<<<<<< HEAD
-=======
-
->>>>>>> 9772954e
     def __init__(self, spec_path=None, top_type=None):
         """Create a parser optionally using an ASN.1 specification."""
 
@@ -65,12 +61,9 @@
         except Exception as exc:  # pragma: no cover - best effort
             self.logger.error(f"Failed to load XML spec {xml_path}: {exc}")
             raise
-<<<<<<< HEAD
-=======
                 self.spec = asn1tools.compile_files(spec_path, "ber")
             except Exception as exc:  # pragma: no cover - best effort
                 self.logger.error(f"Failed to load ASN.1 spec {spec_path}: {exc}")
->>>>>>> 9772954e
 
     def parse_timestamp_from_filename(self, filename):
         """Extract a timestamp from a filename if present.
