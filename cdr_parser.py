--- conflicted
+++ resolved
@@ -61,7 +61,7 @@
             except Exception:
                 raise Exception(f"Failed to read file: {str(e)}")
 
-<<<<<<< HEAD
+
     def parse_file_chunk(self, filepath, start_record=0, max_records=1000, offset=0):
         """Parse part of a file starting from ``offset`` and ``start_record``.
 
@@ -78,7 +78,7 @@
                 f.seek(offset)
                 while len(records) < max_records:
                     chunk_start = f.tell()
-=======
+
     def parse_file_chunk(self, filepath, start_record=0, max_records=1000):
         """Parse a portion of a CDR file starting at ``start_record``.
 
@@ -94,13 +94,11 @@
         try:
             with open(filepath, "rb") as f:
                 while len(records) < max_records:
->>>>>>> f4db92ce
                     chunk = f.read(chunk_size)
                     if not chunk:
                         reached_end = True
                         break
 
-<<<<<<< HEAD
                     if len(chunk) == chunk_size:
                         boundary_search = chunk[-1024:]
                         boundary_pos = -1
@@ -117,7 +115,6 @@
                     records.extend(chunk_records)
                     record_index += len(chunk_records)
                     new_offset = f.tell()
-=======
                     chunk_records = self.parse_binary_data_chunk(chunk, record_index)
                     for r in chunk_records:
                         if record_index >= start_record and len(records) < max_records:
@@ -125,20 +122,13 @@
                         record_index += 1
                         if len(records) >= max_records:
                             break
-
->>>>>>> f4db92ce
                     if len(records) >= max_records:
                         break
 
         except Exception as e:
             self.logger.error(f"Error processing file chunk: {str(e)}")
 
-<<<<<<< HEAD
         return records, reached_end, new_offset
-=======
-        return records, reached_end
->>>>>>> f4db92ce
-
     def parse_binary_data(self, data):
         """Parse binary ASN.1 data and extract CDR records"""
         records = []
