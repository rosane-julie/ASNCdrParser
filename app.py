--- conflicted
+++ resolved
@@ -39,10 +39,6 @@
     # Import models and routes
     import models  # noqa: F401
     import routes  # noqa: F401
-<<<<<<< HEAD
-
-=======
->>>>>>> 63cb0901
     # Create all database tables
     db.create_all()
 
