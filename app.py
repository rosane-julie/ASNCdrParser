--- conflicted
+++ resolved
@@ -39,11 +39,6 @@
     # Import models and routes
     import models  # noqa: F401
     import routes  # noqa: F401
-<<<<<<< HEAD
-
-=======
-    
->>>>>>> dab8c367
     # Create all database tables
     db.create_all()
 
